/*
 * Copyright (C) 2020 Lightbend Inc. <https://www.lightbend.com>
 */

package jdocs.cassandra;

// #StatefulHandler-imports
import akka.actor.typed.ActorSystem;
import akka.actor.typed.SupervisorStrategy;
import akka.actor.typed.javadsl.AskPattern;
import akka.actor.typed.javadsl.StashBuffer;
import akka.projection.javadsl.ActorHandler;
import akka.projection.javadsl.StatefulHandler;

// #StatefulHandler-imports

// #ActorHandler-imports
import akka.actor.typed.ActorRef;
import akka.actor.typed.Behavior;
import akka.actor.typed.javadsl.AbstractBehavior;
import akka.actor.typed.javadsl.ActorContext;
import akka.actor.typed.javadsl.Behaviors;
import akka.actor.typed.javadsl.Receive;

// #ActorHandler-imports

import java.time.Duration;
import java.util.Arrays;
import java.util.HashMap;
import java.util.Map;
import java.util.Optional;
import java.util.concurrent.CompletableFuture;
import java.util.concurrent.CompletionStage;
import java.util.function.Supplier;
import java.util.stream.Collectors;

import akka.Done;
import akka.NotUsed;
import akka.projection.ProjectionId;
import akka.projection.javadsl.Handler;
import akka.projection.javadsl.SourceProvider;
import akka.stream.alpakka.cassandra.javadsl.CassandraSession;
import akka.stream.javadsl.Source;
import org.slf4j.Logger;
import org.slf4j.LoggerFactory;

public interface WordCountDocExample {
  // #todo
  // TDOO
  // #todo

  // #envelope
  public class WordEnvelope {
    public final Long offset;
    public final String word;

    public WordEnvelope(Long offset, String word) {
      this.offset = offset;
      this.word = word;
    }
  }

  // #envelope

  // #repository
  public interface WordCountRepository {
    CompletionStage<Integer> load(String id, String word);

    CompletionStage<Map<String, Integer>> loadAll(String id);

    CompletionStage<Done> save(String id, String word, int count);
  }
  // #repository

  public class CassandraWordCountRepository implements WordCountRepository {
    private final CassandraSession session;

    final String keyspace = "test";
    final String table = "wordcount";
    private final String keyspaceTable = keyspace + "." + table;

    public CassandraWordCountRepository(CassandraSession session) {
      this.session = session;
    }

    @Override
    public CompletionStage<Integer> load(String id, String word) {
      return session
          .selectOne("SELECT count FROM " + keyspaceTable + " WHERE id = ? and word = ?", id, word)
          .thenApply(
              maybeRow -> {
                if (maybeRow.isPresent()) return maybeRow.get().getInt("count");
                else return 0;
              });
    }

    @Override
    public CompletionStage<Map<String, Integer>> loadAll(String id) {
      return session
          .selectAll("SELECT word, count FROM " + keyspaceTable + " WHERE id = ?", id)
          .thenApply(
              rows -> {
                return rows.stream()
                    .collect(
                        Collectors.toMap(row -> row.getString("word"), row -> row.getInt("count")));
              });
    }

    @Override
    public CompletionStage<Done> save(String id, String word, int count) {
      return session.executeWrite(
          "INSERT INTO " + keyspaceTable + " (id, word, count) VALUES (?, ?, ?)", id, word, count);
    }

    public CompletionStage<Done> createKeyspaceAndTable() {
      return session
          .executeDDL(
              "CREATE KEYSPACE IF NOT EXISTS "
                  + keyspace
                  + " WITH REPLICATION = { 'class' : 'SimpleStrategy','replication_factor':1 }")
          .thenCompose(
              done ->
                  session.executeDDL(
                      "CREATE TABLE IF NOT EXISTS "
                          + keyspaceTable
                          + " (\n"
                          + "  id text, \n"
                          + "  word text, \n"
                          + "  count int, \n"
                          + "  PRIMARY KEY (id, word)) \n"));
    }
  }

<<<<<<< HEAD
  //#sourceProvider
  class WordSource implements SourceProvider<Long, WordEnvelope> {
=======
  // #sourceProvider
  class WordSource extends SourceProvider<Long, WordEnvelope> {
>>>>>>> 24df4a65

    private final Source<WordEnvelope, NotUsed> src =
        Source.from(
            Arrays.asList(
                new WordEnvelope(1L, "abc"),
                new WordEnvelope(2L, "def"),
                new WordEnvelope(3L, "ghi"),
                new WordEnvelope(4L, "abc")));

    @Override
    public CompletionStage<Source<WordEnvelope, ?>> source(
        Supplier<CompletionStage<Optional<Long>>> offset) {
      return offset
          .get()
          .thenApply(
              o -> {
                if (o.isPresent()) return src.dropWhile(envelope -> envelope.offset <= o.get());
                else return src;
              });
    }

    @Override
    public Long extractOffset(WordEnvelope envelope) {
      return envelope.offset;
    }
  }
  // #sourceProvider

  interface IllustrateVariables {
    // #mutableState
    public class WordCountHandler extends Handler<WordEnvelope> {
      private final Logger logger = LoggerFactory.getLogger(getClass());
      private final Map<String, Integer> state = new HashMap<>();

      @Override
      public CompletionStage<Done> process(WordEnvelope envelope) {
        String word = envelope.word;
        int newCount = state.getOrDefault(word, 0) + 1;
        logger.info("Word count for {} is {}", word, newCount);
        state.put(word, newCount);
        return CompletableFuture.completedFuture(Done.getInstance());
      }
    }
    // #mutableState
  }

  interface IllustrateStatefulHandlerLoadingInitialState {
    // #loadingInitialState
    public class WordCountHandler extends StatefulHandler<Map<String, Integer>, WordEnvelope> {
      private final ProjectionId projectionId;
      private final WordCountRepository repository;

      public WordCountHandler(ProjectionId projectionId, WordCountRepository repository) {
        this.projectionId = projectionId;
        this.repository = repository;
      }

      @Override
      public CompletionStage<Map<String, Integer>> initialState() {
        return repository.loadAll(projectionId.id());
      }

      @Override
      public CompletionStage<Map<String, Integer>> process(
          Map<String, Integer> state, WordEnvelope envelope) {
        String word = envelope.word;
        int newCount = state.getOrDefault(word, 0) + 1;
        CompletionStage<Map<String, Integer>> newState =
            repository
                .save(projectionId.id(), word, newCount)
                .thenApply(
                    done -> {
                      state.put(word, newCount);
                      return state;
                    });

        return newState;
      }
    }
    // #loadingInitialState
  }

  interface IllustrateStatefulHandlerLoadingStateOnDemand {
    // #loadingOnDemand
    public class WordCountHandler extends StatefulHandler<Map<String, Integer>, WordEnvelope> {
      private final ProjectionId projectionId;
      private final WordCountRepository repository;

      public WordCountHandler(ProjectionId projectionId, WordCountRepository repository) {
        this.projectionId = projectionId;
        this.repository = repository;
      }

      @Override
      public CompletionStage<Map<String, Integer>> initialState() {
        return CompletableFuture.completedFuture(new HashMap<>());
      }

      @Override
      public CompletionStage<Map<String, Integer>> process(
          Map<String, Integer> state, WordEnvelope envelope) {
        String word = envelope.word;

        CompletionStage<Integer> currentCount;
        if (state.containsKey(word))
          currentCount = CompletableFuture.completedFuture(state.get(word));
        else currentCount = repository.load(projectionId.id(), word);

        CompletionStage<Map<String, Integer>> newState =
            currentCount.thenCompose(
                n -> {
                  return repository
                      .save(projectionId.id(), word, n + 1)
                      .thenApply(
                          done -> {
                            state.put(word, n + 1);
                            return state;
                          });
                });

        return newState;
      }
    }
    // #loadingOnDemand
  }

  interface IllstrateActorLoadingInitialState {

    // #actorHandler
    class WordCountActorHandler extends ActorHandler<WordEnvelope, WordCountProcessor.Command> {
      private final ActorSystem<?> system;
      private final Duration askTimeout = Duration.ofSeconds(5);

      WordCountActorHandler(Behavior<WordCountProcessor.Command> behavior, ActorSystem<?> system) {
        super(behavior);
        this.system = system;
      }

      @Override
      public CompletionStage<Done> process(
          ActorRef<WordCountProcessor.Command> actor, WordEnvelope envelope) {
        CompletionStage<WordCountProcessor.Result> result =
            AskPattern.ask(
                actor,
                (ActorRef<WordCountProcessor.Result> replyTo) ->
                    new WordCountProcessor.Handle(envelope, replyTo),
                askTimeout,
                system.scheduler());

        return result.thenCompose(
            r -> {
              if (r.error.isPresent()) {
                CompletableFuture<Done> err = new CompletableFuture<>();
                err.completeExceptionally(r.error.get());
                return err;
              } else {
                return CompletableFuture.completedFuture(Done.getInstance());
              }
            });
      }
    }
    // #actorHandler

    // #behaviorLoadingInitialState
    public class WordCountProcessor {
      public interface Command {}

      public static class Handle implements Command {
        public final WordEnvelope envelope;
        public final ActorRef<Result> replyTo;

        public Handle(WordEnvelope envelope, ActorRef<Result> replyTo) {
          this.envelope = envelope;
          this.replyTo = replyTo;
        }
      }

      public static class Result {
        public final Optional<Throwable> error;

        public Result(Optional<Throwable> error) {
          this.error = error;
        }
      }

      private static class InitialState implements Command {
        final Map<String, Integer> state;

        private InitialState(Map<String, Integer> state) {
          this.state = state;
        }
      }

      private static class SaveCompleted implements Command {
        final String word;
        final Optional<Throwable> error;
        final ActorRef<Result> replyTo;

        private SaveCompleted(String word, Optional<Throwable> error, ActorRef<Result> replyTo) {
          this.word = word;
          this.error = error;
          this.replyTo = replyTo;
        }
      }

      public static Behavior<Command> create(
          ProjectionId projectionId, WordCountRepository repository) {
        return Behaviors.supervise(
                Behaviors.setup(
                    (ActorContext<Command> context) ->
                        new WordCountProcessor(projectionId, repository).init(context)))
            .onFailure(
                SupervisorStrategy.restartWithBackoff(
                    Duration.ofSeconds(1), Duration.ofSeconds(10), 0.1));
      }

      private final ProjectionId projectionId;
      private final WordCountRepository repository;

      private WordCountProcessor(ProjectionId projectionId, WordCountRepository repository) {
        this.projectionId = projectionId;
        this.repository = repository;
      }

      Behavior<Command> init(ActorContext<Command> context) {
        return Behaviors.withStash(10, buffer -> new Initializing(context, buffer));
      }

      private class Initializing extends AbstractBehavior<Command> {
        private final StashBuffer<Command> buffer;

        private Initializing(ActorContext<Command> context, StashBuffer<Command> buffer) {
          super(context);
          this.buffer = buffer;

          getContext()
              .pipeToSelf(
                  repository.loadAll(projectionId.id()),
                  (value, exc) -> {
                    if (value != null) return new InitialState(value);
                    else throw new RuntimeException("Load failed.", exc);
                  });
        }

        @Override
        public Receive<Command> createReceive() {
          return newReceiveBuilder()
              .onMessage(InitialState.class, this::onInitalState)
              .onAnyMessage(this::onOther)
              .build();
        }

        private Behavior<Command> onInitalState(InitialState initialState) {
          getContext().getLog().debug("Initial state [{}]", initialState.state);
          return buffer.unstashAll(new Active(getContext(), initialState.state));
        }

        private Behavior<Command> onOther(Command command) {
          getContext().getLog().debug("Stashed [{}]", command);
          buffer.stash(command);
          return this;
        }
      }

      private class Active extends AbstractBehavior<Command> {
        private final Map<String, Integer> state;

        public Active(ActorContext<Command> context, Map<String, Integer> state) {
          super(context);
          this.state = state;
        }

        @Override
        public Receive<Command> createReceive() {
          return newReceiveBuilder()
              .onMessage(Handle.class, this::onHandle)
              .onMessage(SaveCompleted.class, this::onSaveCompleted)
              .build();
        }

        private Behavior<Command> onHandle(Handle command) {
          String word = command.envelope.word;
          int newCount = state.getOrDefault(word, 0) + 1;
          getContext()
              .pipeToSelf(
                  repository.save(projectionId.id(), word, newCount),
                  (done, exc) ->
                      // will reply from SaveCompleted
                      new SaveCompleted(word, Optional.ofNullable(exc), command.replyTo));
          return this;
        }

        private Behavior<Command> onSaveCompleted(SaveCompleted completed) {
          completed.replyTo.tell(new Result(completed.error));
          if (completed.error.isPresent()) {
            // restart, reload state from db
            throw new RuntimeException("Save failed.", completed.error.get());
          } else {
            String word = completed.word;
            int newCount = state.getOrDefault(word, 0) + 1;
            state.put(word, newCount);
          }
          return this;
        }
      }
    }
    // #behaviorLoadingInitialState

  }

  interface IllstrateActorLoadingStateOnDemand {

    class WordCountActorHandler extends ActorHandler<WordEnvelope, WordCountProcessor.Command> {
      private final ActorSystem<?> system;
      private final Duration askTimeout = Duration.ofSeconds(5);

      WordCountActorHandler(Behavior<WordCountProcessor.Command> behavior, ActorSystem<?> system) {
        super(behavior);
        this.system = system;
      }

      @Override
      public CompletionStage<Done> process(
          ActorRef<WordCountProcessor.Command> actor, WordEnvelope envelope) {
        CompletionStage<WordCountProcessor.Result> result =
            AskPattern.ask(
                actor,
                (ActorRef<WordCountProcessor.Result> replyTo) ->
                    new WordCountProcessor.Handle(envelope, replyTo),
                askTimeout,
                system.scheduler());

        return result.thenCompose(
            r -> {
              if (r.error.isPresent()) {
                CompletableFuture<Done> err = new CompletableFuture<>();
                err.completeExceptionally(r.error.get());
                return err;
              } else {
                return CompletableFuture.completedFuture(Done.getInstance());
              }
            });
      }
    }

    // #behaviorLoadingOnDemand
    public class WordCountProcessor extends AbstractBehavior<WordCountProcessor.Command> {
      public interface Command {}

      public static class Handle implements Command {
        public final WordEnvelope envelope;
        public final ActorRef<Result> replyTo;

        public Handle(WordEnvelope envelope, ActorRef<Result> replyTo) {
          this.envelope = envelope;
          this.replyTo = replyTo;
        }
      }

      public static class Result {
        public final Optional<Throwable> error;

        public Result(Optional<Throwable> error) {
          this.error = error;
        }
      }

      private static class LoadCompleted implements Command {
        final String word;
        final Optional<Throwable> error;
        final ActorRef<Result> replyTo;

        private LoadCompleted(String word, Optional<Throwable> error, ActorRef<Result> replyTo) {
          this.word = word;
          this.error = error;
          this.replyTo = replyTo;
        }
      }

      private static class SaveCompleted implements Command {
        final String word;
        final Optional<Throwable> error;
        final ActorRef<Result> replyTo;

        private SaveCompleted(String word, Optional<Throwable> error, ActorRef<Result> replyTo) {
          this.word = word;
          this.error = error;
          this.replyTo = replyTo;
        }
      }

      public static Behavior<Command> create(
          ProjectionId projectionId, WordCountRepository repository) {
        return Behaviors.supervise(
                Behaviors.setup(
                    (ActorContext<Command> context) ->
                        new WordCountProcessor(context, projectionId, repository)))
            .onFailure(
                SupervisorStrategy.restartWithBackoff(
                    Duration.ofSeconds(1), Duration.ofSeconds(10), 0.1));
      }

      private final ProjectionId projectionId;
      private final WordCountRepository repository;
      private final Map<String, Integer> state = new HashMap<>();

      private WordCountProcessor(
          ActorContext<Command> context,
          ProjectionId projectionId,
          WordCountRepository repository) {
        super(context);
        this.projectionId = projectionId;
        this.repository = repository;
      }

      @Override
      public Receive<Command> createReceive() {
        return newReceiveBuilder()
            .onMessage(Handle.class, this::onHandle)
            .onMessage(LoadCompleted.class, this::onLoadCompleted)
            .onMessage(SaveCompleted.class, this::onSaveCompleted)
            .build();
      }

      private Behavior<Command> onHandle(Handle command) {
        String word = command.envelope.word;
        if (state.containsKey(word)) {
          int newCount = state.get(word) + 1;
          getContext()
              .pipeToSelf(
                  repository.save(projectionId.id(), word, newCount),
                  (done, exc) ->
                      // will reply from SaveCompleted
                      new SaveCompleted(word, Optional.ofNullable(exc), command.replyTo));
        } else {
          getContext()
              .pipeToSelf(
                  repository.load(projectionId.id(), word),
                  (loadResult, exc) ->
                      // will reply from LoadCompleted
                      new LoadCompleted(word, Optional.ofNullable(exc), command.replyTo));
        }
        return this;
      }

      private Behavior<Command> onLoadCompleted(LoadCompleted completed) {
        if (completed.error.isPresent()) {
          completed.replyTo.tell(new Result(completed.error));
        } else {
          String word = completed.word;
          int newCount = state.getOrDefault(word, 0) + 1;
          getContext()
              .pipeToSelf(
                  repository.save(projectionId.id(), word, newCount),
                  (done, exc) ->
                      // will reply from SaveCompleted
                      new SaveCompleted(word, Optional.ofNullable(exc), completed.replyTo));
        }
        return this;
      }

      private Behavior<Command> onSaveCompleted(SaveCompleted completed) {
        completed.replyTo.tell(new Result(completed.error));
        if (completed.error.isPresent()) {
          // remove the word from the state if the save failed, because it could have been a timeout
          // so that it was actually saved, best to reload
          state.remove(completed.word);
        } else {
          String word = completed.word;
          int newCount = state.getOrDefault(word, 0) + 1;
          state.put(word, newCount);
        }
        return this;
      }
    }
  }
  // #behaviorLoadingOnDemand

}<|MERGE_RESOLUTION|>--- conflicted
+++ resolved
@@ -131,13 +131,8 @@
     }
   }
 
-<<<<<<< HEAD
-  //#sourceProvider
-  class WordSource implements SourceProvider<Long, WordEnvelope> {
-=======
   // #sourceProvider
   class WordSource extends SourceProvider<Long, WordEnvelope> {
->>>>>>> 24df4a65
 
     private final Source<WordEnvelope, NotUsed> src =
         Source.from(
