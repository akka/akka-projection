/*
 * Copyright (C) 2020 Lightbend Inc. <https://www.lightbend.com>
 */

package akka.projection.kafka

<<<<<<< HEAD
import akka.actor.ClassicActorSystemProvider
=======
>>>>>>> 0a9804e8
import akka.actor.typed.ActorSystem
import akka.kafka.ConsumerSettings
import akka.projection.kafka.internal.KafkaSourceProviderImpl
import akka.projection.kafka.internal.MetadataClientAdapterImpl
import akka.projection.scaladsl.SourceProvider
import org.apache.kafka.clients.consumer.ConsumerRecord

object KafkaSourceProvider {

  /**
   * Create a [[SourceProvider]] that resumes from externally managed offsets
   */
  def apply[K, V](
      system: ActorSystem[_],
      settings: ConsumerSettings[K, V],
<<<<<<< HEAD
      topics: Set[String]): SourceProvider[GroupOffsets, ConsumerRecord[K, V]] = {
    new KafkaSourceProviderImpl[K, V](
      systemProvider,
      settings,
      topics,
      new MetadataClientAdapterImpl(systemProvider.asInstanceOf[ActorSystem[_]], settings))
  }
=======
      topics: Set[String]): SourceProvider[MergeableOffset[Long], ConsumerRecord[K, V]] =
    new KafkaSourceProviderImpl[K, V](system, settings, topics)
>>>>>>> 0a9804e8
}<|MERGE_RESOLUTION|>--- conflicted
+++ resolved
@@ -4,10 +4,6 @@
 
 package akka.projection.kafka
 
-<<<<<<< HEAD
-import akka.actor.ClassicActorSystemProvider
-=======
->>>>>>> 0a9804e8
 import akka.actor.typed.ActorSystem
 import akka.kafka.ConsumerSettings
 import akka.projection.kafka.internal.KafkaSourceProviderImpl
@@ -23,16 +19,6 @@
   def apply[K, V](
       system: ActorSystem[_],
       settings: ConsumerSettings[K, V],
-<<<<<<< HEAD
-      topics: Set[String]): SourceProvider[GroupOffsets, ConsumerRecord[K, V]] = {
-    new KafkaSourceProviderImpl[K, V](
-      systemProvider,
-      settings,
-      topics,
-      new MetadataClientAdapterImpl(systemProvider.asInstanceOf[ActorSystem[_]], settings))
-  }
-=======
-      topics: Set[String]): SourceProvider[MergeableOffset[Long], ConsumerRecord[K, V]] =
-    new KafkaSourceProviderImpl[K, V](system, settings, topics)
->>>>>>> 0a9804e8
+      topics: Set[String]): SourceProvider[GroupOffsets, ConsumerRecord[K, V]] =
+    new KafkaSourceProviderImpl[K, V](system, settings, topics, new MetadataClientAdapterImpl(system, settings))
 }