--- conflicted
+++ resolved
@@ -112,14 +112,10 @@
     Await.result(offsetStore.createIfNotExists(), awaitTimeout);
   }
 
-<<<<<<< HEAD
-    static class TestSourceProvider implements SourceProvider<Long, Envelope> {
-=======
   static class Envelope {
     final String id;
     final long offset;
     final String message;
->>>>>>> 24df4a65
 
     Envelope(String id, long offset, String message) {
       this.id = id;
