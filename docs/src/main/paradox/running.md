# Running a Projection

Once you have decided how you want to build your projection, the next step is to run it. Typically, you run it in a distributed fashion in order to spread the load over the different nodes in an Akka Cluster. However, it's also possible to run it as a single instance (when not clustered) or as single instance in a Cluster Singleton.

## Dependencies

To distribute the projection over the cluster we recommend the use of [ShardedDaemonProcess](https://doc.akka.io/docs/akka/current/typed/cluster-sharded-daemon-process.html). Add the following dependency in your project if not yet using Akka Cluster Sharding:

@@dependency [sbt,Maven,Gradle] {
  group=com.typesafe.akka
  artifact=akka-cluster-sharding-typed_$scala.binary.version$
  version=$akka.version$
}

Akka Projections require Akka $akka.version$ or later, see @ref:[Akka version](overview.md#akka-version).

For more information on using Akka Cluster consult Akka's reference documentation on [Akka Cluster](https://doc.akka.io/docs/akka/current/typed/index-cluster.html) and [Akka Cluster Sharding](https://doc.akka.io/docs/akka/current/typed/cluster-sharding.html).

## Running with Sharded Daemon Process

The Sharded Daemon Process can be used to distribute `n` instances of a given Projection across the cluster. Therefore, it's important that each Projection instance consumes a subset of the stream of envelopes.

How the subset is created depends on the kind of source we consume. If it's an Alpakka Kafka source, this is done by Kafka consumer groups. When consuming from Akka Persistence Journal, the events must be sliced by tagging them as demonstrated in the example below.

### Tagging Events in EventSourcedBehavior

Before we can consume the events, the `EventSourcedBehavior` must tag the events with a slice number.

Scala
:  @@snip [ShoppingCart.scala](/examples/src/test/scala/docs/eventsourced/ShoppingCart.scala) { #imports #slicingTags #tagging }

Java
:  @@snip [ShoppingCart.java](/examples/src/test/java/jdocs/eventsourced/ShoppingCart.java) { #slicingTags #tagging }

In the above example, we created a @scala[`Vector[String]`]@java[`List<String>`] of tags from *carts-0* to *carts-4*. Each entity instance will tag its events using one of those tags. The tag is selected based on the modulo of the entity id's hash code (stable identifier) and the total number of tags. As a matter of fact, this will create a journal sliced with different tags (ie: from *carts-0* to *carts-4*). @scala[Note the `.withTagger` in the initialization of the `EventSourcedBehavior`.]

The number of tags should be more than the number of nodes that you want to distribute the load over. It's not easy
to change this afterwards without system downtime. Fewer tags than the number of nodes will result in not hosting a
Projection instance on some nodes. More tags than the number of nodes means that each node is hosting more than one
Projection instance, which is fine. It's good to start with more tags than nodes to have some room for scaling out
to more nodes later if needed. As a rule of thumb, the number of tags should be a factor of ten greater than the
planned maximum number of cluster nodes. It doesn't have to be exact.

We will use those tags to query the journal and create as many Projections instances, and distribute them in the cluster.

<<<<<<< HEAD
@@@ warning
When using [Akka Persistence Cassandra plugin](https://doc.akka.io/docs/akka-persistence-cassandra/current/) you should
not use too many tags for each event. Each tag will result in a copy of the event in a separate table and
that can impact write performance. Typically, you would use 1 tag per event as illustrated here. Additional
filtering of events can be done in the Projection handler if it doesn't have to act on certain events.
The [JDBC plugin](https://doc.akka.io/docs/akka-persistence-jdbc/current/) and
[Spanner plugin](https://doc.akka.io/docs/akka-persistence-spanner/current/)
don't have this constraint.
@@@
=======
See also the [Akka reference documentation for tagging](https://doc.akka.io/docs/akka/current/typed/persistence.html#tagging).
>>>>>>> ba30a049

### Event Sourced Provider per tag

We can use the @ref:[EventSourcedProvider](eventsourced.md) to consume the `ShoppingCart` events.

Scala
:  @@snip [CassandraProjectionDocExample.scala](/examples/src/it/scala/docs/cassandra/CassandraProjectionDocExample.scala) { #source-provider-imports #running-source-provider }

Java
:  @@snip [CassandraProjectionDocExample.java](/examples/src/it/java/jdocs/cassandra/CassandraProjectionDocExample.java) { #source-provider-imports #running-source-provider }

Note that we define a method that builds a new `SourceProvider` for each passed `tag`.

### Building the Projection instances

Next we create a method to return Projection instances. Again, we pass a tag that is used to initialize the `SourceProvider` and as the key in `ProjectionId`.

Scala
:  @@snip [CassandraProjectionDocExample.scala](/examples/src/it/scala/docs/cassandra/CassandraProjectionDocExample.scala) { #projection-imports #running-projection }

Java
:  @@snip [CassandraProjectionDocExample.java](/examples/src/it/java/jdocs/cassandra/CassandraProjectionDocExample.java) { #projection-imports #running-projection }

### Initializing the Sharded Daemon

Once we have the tags, the `SourceProvider` and the `Projection` of our choice, we can glue all the pieces together using the Sharded Daemon Process and let it be distributed across the cluster.

Scala
:  @@snip [CassandraProjectionDocExample.scala](/examples/src/it/scala/docs/cassandra/CassandraProjectionDocExample.scala) { #daemon-imports #running-with-daemon-process }

Java
:  @@snip [CassandraProjectionDocExample.java](/examples/src/it/java/jdocs/cassandra/CassandraProjectionDocExample.java) { #daemon-imports #running-with-daemon-process }

For this example, we configure as many `ShardedDaemonProcess` as tags and we define the behavior factory to return `ProjectionBehavior` wrapping each time a different `Projection` instance. Finally, the `ShardedDaemon` is configured to use the `ProjectionBehavior.Stop` as its control stop message.

### Projection Behavior

The `ProjectionBehavior` is an Actor `Behavior` that knows how to manage the Projection lifecyle. The Projection starts to consume the events as soon as the actor is spawned and will restart the source in case of failures (see @ref:[Projection Settings](projection-settings.md)).

## Running with local Actor

You can spawn the `ProjectionBehavior` as any other `Behavior`. This can be useful for testing or when running
a local `ActorSystem` without Akka Cluster.

Scala
:  @@snip [CassandraProjectionDocExample.scala](/examples/src/it/scala/docs/cassandra/CassandraProjectionDocExample.scala) { #running-with-actor }

Java
:  @@snip [CassandraProjectionDocExample.java](/examples/src/it/java/jdocs/cassandra/CassandraProjectionDocExample.java) { #running-with-actor }

Be aware of that the projection and its offset storage is based on the `ProjectionId`. If more than one instance with the same `ProjectionId` are running concurrently they will
overwrite each others offset storage with undefined and unpredictable results.

## Running in Cluster Singleton

If you know that you only need one or a few projection instances an alternative to @ref:[Sharded Daemon Process](#running-with-sharded-daemon-process)
is to use [Akka Cluster Singleton](https://doc.akka.io/docs/akka/current/typed/cluster-singleton.html)  

Scala
:  @@snip [CassandraProjectionDocExample.scala](/examples/src/it/scala/docs/cassandra/CassandraProjectionDocExample.scala) { #running-with-singleton }

Java
:  @@snip [CassandraProjectionDocExample.java](/examples/src/it/java/jdocs/cassandra/CassandraProjectionDocExample.java) { #singleton-imports #running-with-singleton }

Be aware of that all projection instances that are running with Cluster Singleton will be running on the same node
in the Cluster.<|MERGE_RESOLUTION|>--- conflicted
+++ resolved
@@ -43,7 +43,6 @@
 
 We will use those tags to query the journal and create as many Projections instances, and distribute them in the cluster.
 
-<<<<<<< HEAD
 @@@ warning
 When using [Akka Persistence Cassandra plugin](https://doc.akka.io/docs/akka-persistence-cassandra/current/) you should
 not use too many tags for each event. Each tag will result in a copy of the event in a separate table and
@@ -53,9 +52,8 @@
 [Spanner plugin](https://doc.akka.io/docs/akka-persistence-spanner/current/)
 don't have this constraint.
 @@@
-=======
+
 See also the [Akka reference documentation for tagging](https://doc.akka.io/docs/akka/current/typed/persistence.html#tagging).
->>>>>>> ba30a049
 
 ### Event Sourced Provider per tag
 
