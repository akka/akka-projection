--- conflicted
+++ resolved
@@ -5,13 +5,8 @@
 
 object Dependencies {
 
-<<<<<<< HEAD
   val Scala213 = "2.13.13"
-  val Scala3 = "3.3.1"
-=======
-  val Scala213 = "2.13.12"
   val Scala3 = "3.3.3"
->>>>>>> f75e645d
 
   val Scala2Versions = Seq(Scala213)
   val ScalaVersions = Dependencies.Scala2Versions :+ Dependencies.Scala3
