package akka.projections

import sbt.Keys._
import sbt._

object Dependencies {

  val Scala213 = "2.13.10"
  val Scala212 = "2.12.17"
  val ScalaVersions = Seq(Scala213, Scala212)

  val AkkaVersionInDocs = "2.7"
  val AlpakkaVersionInDocs = "5.0"
  val AlpakkaKafkaVersionInDocs = "3.1"
  val AkkaGrpcVersionInDocs = "2.2"
  val AkkaPersistenceR2dbcVersionInDocs = Versions.akkaPersistenceR2dbc

  object Versions {
    val akka = sys.props.getOrElse("build.akka.version", "2.7.0")
    val akkaPersistenceCassandra = "1.1.0"
    val akkaPersistenceJdbc = "5.2.0"
    val akkaPersistenceR2dbc = "1.0.1"
    val alpakka = "5.0.0"
    val alpakkaKafka = sys.props.getOrElse("build.alpakka.kafka.version", "4.0.0")
    val slick = "3.4.1"
    val scalaTest = "3.1.1"
    val testContainers = "1.15.3"
    val junit = "4.13.2"
    val h2Driver = "1.4.200"
    val jackson = "2.13.4.2" // this should match the version of jackson used by akka-serialization-jackson
  }

  object Compile {
    val akkaActorTyped = "com.typesafe.akka" %% "akka-actor-typed" % Versions.akka
    val akkaStream = "com.typesafe.akka" %% "akka-stream" % Versions.akka
    val akkaPersistence = "com.typesafe.akka" %% "akka-persistence" % Versions.akka
    val akkaPersistenceTyped = "com.typesafe.akka" %% "akka-persistence-typed" % Versions.akka
    val akkaProtobufV3 = "com.typesafe.akka" %% "akka-protobuf-v3" % Versions.akka
    val akkaPersistenceQuery = "com.typesafe.akka" %% "akka-persistence-query" % Versions.akka

    // TestKit in compile scope for ProjectionTestKit
    val akkaTypedTestkit = "com.typesafe.akka" %% "akka-actor-testkit-typed" % Versions.akka
    val akkaStreamTestkit = "com.typesafe.akka" %% "akka-stream-testkit" % Versions.akka

    val slick = "com.typesafe.slick" %% "slick" % Versions.slick

    val alpakkaCassandra = "com.lightbend.akka" %% "akka-stream-alpakka-cassandra" % Versions.alpakka

    val alpakkaKafka = "com.typesafe.akka" %% "akka-stream-kafka" % Versions.alpakkaKafka

    // must be provided on classpath when using Apache Kafka 2.6.0+
    val jackson = "com.fasterxml.jackson.core" % "jackson-databind" % Versions.jackson

    // not really used in lib code, but in example and test
    val h2Driver = "com.h2database" % "h2" % Versions.h2Driver

    val collectionCompat = "org.scala-lang.modules" %% "scala-collection-compat" % "2.7.0"
  }

  object Test {
    private val allTestConfig = "test,it"

    val akkaTypedTestkit = Compile.akkaTypedTestkit % allTestConfig
    val akkaStreamTestkit = Compile.akkaStreamTestkit % allTestConfig
    val akkaShardingTyped = "com.typesafe.akka" %% "akka-cluster-sharding-typed" % Versions.akka % allTestConfig
    val akkaSerializationJackson = "com.typesafe.akka" %% "akka-serialization-jackson" % Versions.akka % allTestConfig
    val persistenceTestkit = "com.typesafe.akka" %% "akka-persistence-testkit" % Versions.akka % allTestConfig
    val akkaDiscovery = "com.typesafe.akka" %% "akka-discovery" % Versions.akka % allTestConfig

    // FIXME remove semi-circular depenendency
    val akkaProjectionR2dbc =
      "com.lightbend.akka" %% "akka-projection-r2dbc" % Versions.akkaPersistenceR2dbc % allTestConfig

    val scalatest = "org.scalatest" %% "scalatest" % Versions.scalaTest % allTestConfig
    val scalatestJUnit = "org.scalatestplus" %% "junit-4-12" % (Versions.scalaTest + ".0") % allTestConfig
    val junit = "junit" % "junit" % Versions.junit % allTestConfig

    val h2Driver = Compile.h2Driver % allTestConfig
<<<<<<< HEAD
    val postgresDriver = "org.postgresql" % "postgresql" % "42.5.0" % allTestConfig
=======
    val postgresDriver = "org.postgresql" % "postgresql" % "42.3.8" % allTestConfig
>>>>>>> 0d9c98f6
    val mysqlDriver = "mysql" % "mysql-connector-java" % "8.0.30" % allTestConfig
    val msSQLServerDriver = "com.microsoft.sqlserver" % "mssql-jdbc" % "7.4.1.jre8" % allTestConfig
    val oracleDriver = "com.oracle.ojdbc" % "ojdbc8" % "19.3.0.0" % allTestConfig

    val logback = "ch.qos.logback" % "logback-classic" % "1.2.11" % allTestConfig

    val cassandraContainer =
      "org.testcontainers" % "cassandra" % Versions.testContainers % allTestConfig
    val postgresContainer =
      "org.testcontainers" % "postgresql" % Versions.testContainers % allTestConfig
    val mysqlContainer =
      "org.testcontainers" % "mysql" % Versions.testContainers % allTestConfig
    val msSQLServerContainer =
      "org.testcontainers" % "mssqlserver" % Versions.testContainers % allTestConfig

    val oracleDbContainer =
      "org.testcontainers" % "oracle-xe" % Versions.testContainers % allTestConfig

    val alpakkaKafkaTestkit =
      "com.typesafe.akka" %% "akka-stream-kafka-testkit" % Versions.alpakkaKafka % allTestConfig
  }

  object Examples {
    val hibernate = "org.hibernate" % "hibernate-core" % "5.6.14.Final"

    val akkaPersistenceTyped = "com.typesafe.akka" %% "akka-persistence-typed" % Versions.akka
    val akkaClusterShardingTyped = "com.typesafe.akka" %% "akka-cluster-sharding-typed" % Versions.akka
    val akkaPersistenceCassandra =
      "com.typesafe.akka" %% "akka-persistence-cassandra" % Versions.akkaPersistenceCassandra
    val akkaPersistenceJdbc = "com.lightbend.akka" %% "akka-persistence-jdbc" % Versions.akkaPersistenceJdbc
    val akkaSerializationJackson = "com.typesafe.akka" %% "akka-serialization-jackson" % Versions.akka
  }

  private val deps = libraryDependencies

  val core =
    deps ++= Seq(
        Compile.akkaStream,
        Compile.akkaActorTyped,
        Compile.akkaProtobufV3,
        // akka-persistence-query is only needed for OffsetSerialization and to provide a typed EventEnvelope that
        // references the Offset type from akka-persistence.
        Compile.akkaPersistenceQuery,
        Test.akkaTypedTestkit,
        Test.logback,
        Test.scalatest)

  val coreTest =
    deps ++= Seq(
        Test.akkaTypedTestkit,
        Test.akkaStreamTestkit,
        Test.scalatest,
        Test.scalatestJUnit,
        Test.junit,
        Test.logback)

  val testKit =
    deps ++= Seq(
        Compile.akkaTypedTestkit,
        Compile.akkaStreamTestkit,
        Compile.collectionCompat,
        Test.scalatest,
        Test.scalatestJUnit,
        Test.junit,
        Test.logback)

  val eventsourced =
    deps ++= Seq(Compile.akkaPersistenceQuery)

  val state =
    deps ++= Seq(Compile.akkaPersistenceQuery, Test.persistenceTestkit, Test.akkaStreamTestkit, Test.scalatest)

  val jdbc =
    deps ++= Seq(
        Compile.akkaPersistenceQuery,
        Test.akkaTypedTestkit,
        Test.h2Driver,
        Test.postgresDriver,
        Test.postgresContainer,
        Test.mysqlDriver,
        Test.mysqlContainer,
        Test.msSQLServerDriver,
        Test.msSQLServerContainer,
        Test.oracleDriver,
        Test.oracleDbContainer,
        Test.logback)

  val slick =
    deps ++= Seq(
        Compile.slick,
        Compile.akkaPersistenceQuery,
        Test.akkaTypedTestkit,
        Test.h2Driver,
        Test.postgresDriver,
        Test.postgresContainer,
        Test.mysqlDriver,
        Test.mysqlContainer,
        Test.msSQLServerDriver,
        Test.msSQLServerContainer,
        Test.oracleDriver,
        Test.oracleDbContainer,
        Test.logback)

  val cassandra =
    deps ++= Seq(
        Compile.alpakkaCassandra,
        Compile.akkaPersistenceQuery,
        Test.akkaTypedTestkit,
        Test.logback,
        Test.cassandraContainer,
        Test.scalatestJUnit)

  val kafka =
    deps ++= Seq(
        Compile.alpakkaKafka,
        Compile.jackson,
        Test.scalatest,
        Test.akkaTypedTestkit,
        Test.akkaStreamTestkit,
        Test.alpakkaKafkaTestkit,
        Test.logback,
        Test.scalatestJUnit)

  val grpc = deps ++= Seq(
        Compile.akkaActorTyped,
        Compile.akkaStream,
        Compile.akkaPersistenceTyped,
        Compile.akkaPersistenceQuery,
        Test.akkaProjectionR2dbc,
        Test.postgresDriver,
        Test.akkaShardingTyped,
        Test.akkaStreamTestkit,
        Test.akkaSerializationJackson,
        Test.akkaTypedTestkit,
        Test.logback,
        Test.scalatest,
        Test.akkaDiscovery,
        Test.postgresContainer)

  val examples =
    deps ++= Seq(
        Examples.akkaPersistenceTyped,
        Examples.akkaClusterShardingTyped,
        Examples.akkaPersistenceCassandra,
        Examples.akkaPersistenceJdbc,
        Examples.akkaSerializationJackson,
        Examples.hibernate,
        Test.h2Driver,
        Test.akkaTypedTestkit,
        Test.logback,
        Test.cassandraContainer)
}<|MERGE_RESOLUTION|>--- conflicted
+++ resolved
@@ -76,11 +76,7 @@
     val junit = "junit" % "junit" % Versions.junit % allTestConfig
 
     val h2Driver = Compile.h2Driver % allTestConfig
-<<<<<<< HEAD
     val postgresDriver = "org.postgresql" % "postgresql" % "42.5.0" % allTestConfig
-=======
-    val postgresDriver = "org.postgresql" % "postgresql" % "42.3.8" % allTestConfig
->>>>>>> 0d9c98f6
     val mysqlDriver = "mysql" % "mysql-connector-java" % "8.0.30" % allTestConfig
     val msSQLServerDriver = "com.microsoft.sqlserver" % "mssql-jdbc" % "7.4.1.jre8" % allTestConfig
     val oracleDriver = "com.oracle.ojdbc" % "ojdbc8" % "19.3.0.0" % allTestConfig
