package akka.projections

import sbt.Keys._
import sbt._

object Dependencies {

  // Java Platform version for JavaDoc creation
  // sync with Java version in .github/workflows/release.yml#documentation
  lazy val JavaDocLinkVersion = 17

  val Scala213 = "2.13.15"
  val Scala3 = "3.3.4"

  val Scala2Versions = Seq(Scala213)
  val ScalaVersions = Dependencies.Scala2Versions :+ Dependencies.Scala3

  object Versions {
<<<<<<< HEAD
    val Akka = sys.props.getOrElse("build.akka.version", "2.10.0+18-e14c0ccd+20241115-1522-SNAPSHOT")
=======
    val Akka = sys.props.getOrElse("build.akka.version", "2.10.1")
>>>>>>> f1342e86
    val AkkaVersionInDocs = VersionNumber(Akka).numbers match { case Seq(major, minor, _*) => s"$major.$minor" }

    val Alpakka = "9.0.0"
    val AlpakkaVersionInDocs = VersionNumber(Alpakka).numbers match { case Seq(major, minor, _*) => s"$major.$minor" }

    val AlpakkaKafka = "7.0.0"
    val AlpakkaKafkaVersionInDocs = VersionNumber(AlpakkaKafka).numbers match {
      case Seq(major, minor, _*) => s"$major.$minor"
    }
    val AkkaGrpcVersionInDocs = VersionNumber(akka.grpc.gen.BuildInfo.version).numbers match {
      case Seq(major, minor, _*) => s"$major.$minor"
    }

    val AkkaProjectionVersionInDocs = "1.6"

    val AkkaPersistenceCassandra = "1.3.0"
    val AkkaPersistenceJdbc = "5.5.0"

    val AkkaPersistenceR2dbc = "1.3.2"
    val AkkaPersistenceR2dbcVersionInDocs = VersionNumber(AkkaPersistenceR2dbc).numbers match {
      case Seq(major, minor, _*) => s"$major.$minor"
    }

    val AkkaPersistenceDynamodb = "2.0.5"
    val AkkaPersistenceDynamodbVersionInDocs = VersionNumber(AkkaPersistenceDynamodb).numbers match {
      case Seq(major, minor, _*) => s"$major.$minor"
    }

    val alpakkaKafka = sys.props.getOrElse("build.alpakka.kafka.version", "7.0.0")
    val slick = "3.5.2"
    val scalaTest = "3.2.18"
    val testContainers = "1.19.3"
    val junit = "4.13.2"
    val jacksonDatabind = "2.17.2" // this should match the version of jackson used by akka-serialization-jackson
  }

  object Compile {
    val akkaActorTyped = "com.typesafe.akka" %% "akka-actor-typed" % Versions.Akka
    val akkaStream = "com.typesafe.akka" %% "akka-stream" % Versions.Akka
    val akkaPersistence = "com.typesafe.akka" %% "akka-persistence" % Versions.Akka
    val akkaPersistenceTyped = "com.typesafe.akka" %% "akka-persistence-typed" % Versions.Akka
    val akkaStreamTyped = "com.typesafe.akka" %% "akka-stream-typed" % Versions.Akka
    val akkaProtobufV3 = "com.typesafe.akka" %% "akka-protobuf-v3" % Versions.Akka
    val akkaPersistenceQuery = "com.typesafe.akka" %% "akka-persistence-query" % Versions.Akka
    val akkaClusterShardingTyped = "com.typesafe.akka" %% "akka-cluster-sharding-typed" % Versions.Akka

    // TestKit in compile scope for ProjectionTestKit
    val akkaTypedTestkit = "com.typesafe.akka" %% "akka-actor-testkit-typed" % Versions.Akka
    val akkaStreamTestkit = "com.typesafe.akka" %% "akka-stream-testkit" % Versions.Akka

    val akkaPersistenceR2dbc =
      "com.lightbend.akka" %% "akka-persistence-r2dbc" % Versions.AkkaPersistenceR2dbc
    val akkaPersistenceR2dbcState =
      "com.lightbend.akka" %% "akka-persistence-r2dbc" % Versions.AkkaPersistenceR2dbc

    val h2 = "com.h2database" % "h2" % "2.2.224" % Provided // EPL 1.0
    val r2dbcH2 = "io.r2dbc" % "r2dbc-h2" % "1.0.0.RELEASE" % Provided // ApacheV2

    val r2dbcSqlServer = "io.r2dbc" % "r2dbc-mssql" % "1.0.2.RELEASE" % Provided // ApacheV2

    val akkaPersistenceDynamodb = "com.lightbend.akka" %% "akka-persistence-dynamodb" % Versions.AkkaPersistenceDynamodb

    val slf4j = "org.slf4j" % "slf4j-api" % "2.0.16"
    val slick = "com.typesafe.slick" %% "slick" % Versions.slick

    val alpakkaCassandra = "com.lightbend.akka" %% "akka-stream-alpakka-cassandra" % Versions.Alpakka

    val alpakkaKafka = "com.typesafe.akka" %% "akka-stream-kafka" % Versions.alpakkaKafka

    // must be provided on classpath when using Apache Kafka 2.6.0+
    val jackson = "com.fasterxml.jackson.core" % "jackson-databind" % Versions.jacksonDatabind

  }

  object Test {
    val akkaTypedTestkit = Compile.akkaTypedTestkit % sbt.Test
    val akkaStreamTestkit = Compile.akkaStreamTestkit % sbt.Test
    val akkaShardingTyped = "com.typesafe.akka" %% "akka-cluster-sharding-typed" % Versions.Akka % sbt.Test
    val akkaSerializationJackson = "com.typesafe.akka" %% "akka-serialization-jackson" % Versions.Akka % sbt.Test
    val persistenceTestkit = "com.typesafe.akka" %% "akka-persistence-testkit" % Versions.Akka % sbt.Test
    val akkaDiscovery = "com.typesafe.akka" %% "akka-discovery" % Versions.Akka % sbt.Test
    val akkaClusterShardingTyped = "com.typesafe.akka" %% "akka-cluster-sharding-typed" % Versions.Akka % sbt.Test
    val akkaPki = "com.typesafe.akka" %% "akka-pki" % Versions.Akka % sbt.Test

    val scalatest = "org.scalatest" %% "scalatest" % Versions.scalaTest % sbt.Test
    val scalatestJUnit = "org.scalatestplus" %% "junit-4-13" % (Versions.scalaTest + ".0") % sbt.Test
    val junit = "junit" % "junit" % Versions.junit % sbt.Test

    val h2Driver = "com.h2database" % "h2" % "2.2.224" % sbt.Test
    val postgresDriver = "org.postgresql" % "postgresql" % "42.7.1" % sbt.Test
    val mysqlDriver = "com.mysql" % "mysql-connector-j" % "8.2.0" % sbt.Test
    val msSQLServerDriver = "com.microsoft.sqlserver" % "mssql-jdbc" % "7.4.1.jre8" % sbt.Test
    val oracleDriver = "com.oracle.ojdbc" % "ojdbc8" % "19.3.0.0" % sbt.Test

    val logback = "ch.qos.logback" % "logback-classic" % "1.5.7" % sbt.Test

    val cassandraContainer =
      "org.testcontainers" % "cassandra" % Versions.testContainers % sbt.Test
    val postgresContainer =
      "org.testcontainers" % "postgresql" % Versions.testContainers % sbt.Test
    val mysqlContainer =
      "org.testcontainers" % "mysql" % Versions.testContainers % sbt.Test
    val msSQLServerContainer =
      "org.testcontainers" % "mssqlserver" % Versions.testContainers % sbt.Test

    val oracleDbContainer =
      "org.testcontainers" % "oracle-xe" % Versions.testContainers % sbt.Test

    val alpakkaKafkaTestkit =
      "com.typesafe.akka" %% "akka-stream-kafka-testkit" % Versions.alpakkaKafka % sbt.Test

  }

  object Examples {
    val hibernate = "org.hibernate" % "hibernate-core" % "6.4.1.Final"

    val akkaPersistenceTyped = "com.typesafe.akka" %% "akka-persistence-typed" % Versions.Akka
    val akkaClusterShardingTyped = "com.typesafe.akka" %% "akka-cluster-sharding-typed" % Versions.Akka
    val akkaPersistenceCassandra =
      "com.typesafe.akka" %% "akka-persistence-cassandra" % Versions.AkkaPersistenceCassandra
    val akkaPersistenceJdbc = "com.lightbend.akka" %% "akka-persistence-jdbc" % Versions.AkkaPersistenceJdbc
    val akkaSerializationJackson = "com.typesafe.akka" %% "akka-serialization-jackson" % Versions.Akka
  }

  private val deps = libraryDependencies

  val core =
    deps ++= Seq(
        Compile.akkaStream,
        Compile.akkaActorTyped,
        Compile.akkaProtobufV3,
        // akka-persistence-query is only needed for OffsetSerialization and to provide a typed EventEnvelope that
        // references the Offset type from akka-persistence.
        Compile.akkaPersistenceQuery,
        Test.akkaTypedTestkit,
        Test.logback,
        Test.scalatest)

  val coreTest =
    deps ++= Seq(
        Test.akkaTypedTestkit,
        Test.akkaStreamTestkit,
        Test.scalatest,
        Test.scalatestJUnit,
        Test.junit,
        Test.logback)

  val testKit =
    deps ++= Seq(
        Compile.akkaTypedTestkit,
        Compile.akkaStreamTestkit,
        Test.scalatest,
        Test.scalatestJUnit,
        Test.junit,
        Test.logback)

  val eventsourced =
    deps ++= Seq(Compile.akkaPersistenceQuery)

  val state =
    deps ++= Seq(Compile.akkaPersistenceQuery, Test.persistenceTestkit, Test.akkaStreamTestkit, Test.scalatest)

  val jdbc =
    deps ++= Seq(Compile.akkaPersistenceQuery, Test.akkaTypedTestkit, Test.logback)

  val jdbcIntegration =
    deps ++= Seq(
        Compile.akkaPersistenceQuery,
        Test.akkaTypedTestkit,
        Test.h2Driver,
        Test.postgresDriver,
        Test.postgresContainer,
        Test.mysqlDriver,
        Test.mysqlContainer,
        Test.msSQLServerDriver,
        Test.msSQLServerContainer,
        Test.oracleDriver,
        Test.oracleDbContainer,
        Test.logback)

  val slick =
    deps ++= Seq(
        Compile.slick,
        Compile.slf4j,
        Compile.akkaPersistenceQuery,
        Test.akkaTypedTestkit,
        Test.h2Driver,
        Test.logback)

  val slickIntegration =
    deps ++= Seq(
        Compile.slick,
        Compile.slf4j,
        Compile.akkaPersistenceQuery,
        Test.akkaTypedTestkit,
        Test.h2Driver,
        Test.postgresDriver,
        Test.postgresContainer,
        Test.mysqlDriver,
        Test.mysqlContainer,
        Test.msSQLServerDriver,
        Test.msSQLServerContainer,
        Test.oracleDriver,
        Test.oracleDbContainer,
        Test.logback)

  val cassandra =
    deps ++= Seq(Compile.alpakkaCassandra, Compile.akkaPersistenceQuery)

  val cassandraIntegration =
    deps ++= Seq(Test.scalatest, Test.akkaTypedTestkit, Test.logback, Test.cassandraContainer, Test.scalatestJUnit)

  val kafka =
    deps ++= Seq(
        Compile.alpakkaKafka,
        Compile.jackson,
        Test.scalatest,
        Test.akkaTypedTestkit,
        Test.akkaStreamTestkit,
        Test.logback)

  val kafkaIntegration =
    deps ++= Seq(
        Test.scalatest,
        Test.akkaTypedTestkit,
        Test.akkaStreamTestkit,
        Test.alpakkaKafkaTestkit,
        Test.logback,
        Test.scalatestJUnit)

  val grpc = deps ++= Seq(
        Compile.akkaActorTyped,
        Compile.akkaStream,
        Compile.akkaPersistenceTyped,
        Compile.akkaPersistenceQuery,
        // Only needed for Replicated Event Sourcing over gRPC,
        // and ConsumerFilter with Cluster on consumer side
        Compile.akkaClusterShardingTyped % "provided")

  val grpcTest = deps ++= Seq(
        Compile.akkaPersistenceTyped,
        Compile.akkaStreamTyped,
        Compile.akkaPersistenceQuery,
        Test.akkaShardingTyped,
        Test.akkaStreamTestkit,
        Test.akkaSerializationJackson,
        Test.akkaTypedTestkit,
        Test.logback,
        Test.scalatest,
        Test.akkaDiscovery)

  val grpcIntegration = deps ++= Seq(
        Compile.akkaPersistenceTyped,
        Compile.akkaStreamTyped,
        Compile.akkaPersistenceQuery,
        Test.akkaShardingTyped,
        Test.akkaStreamTestkit,
        Test.akkaSerializationJackson,
        Test.akkaTypedTestkit,
        Test.logback,
        Test.scalatest,
        Test.akkaDiscovery,
        Test.akkaPki,
        Test.postgresDriver,
        Test.h2Driver,
        Compile.r2dbcH2,
        Test.postgresContainer)

  val r2dbc = deps ++= Seq(
        Compile.akkaPersistenceQuery,
        Compile.akkaPersistenceR2dbc,
        Compile.h2, // provided
        Compile.r2dbcH2, // provided
        Compile.r2dbcSqlServer, // provided
        Compile.akkaPersistenceTyped,
        Compile.akkaStreamTyped,
        Test.akkaStreamTestkit,
        Test.akkaTypedTestkit,
        Test.akkaClusterShardingTyped,
        Test.akkaSerializationJackson,
        Test.akkaDiscovery,
        Test.logback,
        Test.scalatest)

  val r2dbcIntegration = deps ++= Seq(
        Compile.akkaPersistenceQuery,
        Compile.akkaPersistenceR2dbc,
        Compile.h2, // provided
        Compile.r2dbcH2, // provided
        Compile.r2dbcSqlServer, // provided
        Compile.akkaPersistenceTyped,
        Compile.akkaStreamTyped,
        Test.akkaStreamTestkit,
        Test.akkaTypedTestkit,
        Test.akkaClusterShardingTyped,
        Test.akkaSerializationJackson,
        Test.akkaDiscovery,
        Test.logback,
        Test.scalatest)

  val dynamodb = deps ++= Seq(
        Compile.akkaPersistenceDynamodb,
        Compile.akkaPersistenceQuery,
        Compile.akkaPersistenceTyped,
        Compile.akkaStreamTyped)

  val dynamodbIntegration = deps ++= Seq(
        Test.akkaStreamTestkit,
        Test.akkaTypedTestkit,
        Test.akkaClusterShardingTyped,
        Test.akkaSerializationJackson,
        Test.logback,
        Test.scalatest)

  val examples =
    deps ++= Seq(
        Examples.akkaPersistenceTyped,
        Examples.akkaClusterShardingTyped,
        Examples.akkaPersistenceCassandra,
        Examples.akkaPersistenceJdbc,
        Examples.akkaSerializationJackson,
        Examples.hibernate,
        Test.h2Driver,
        Test.akkaTypedTestkit,
        Test.logback,
        Test.cassandraContainer)
}<|MERGE_RESOLUTION|>--- conflicted
+++ resolved
@@ -16,11 +16,7 @@
   val ScalaVersions = Dependencies.Scala2Versions :+ Dependencies.Scala3
 
   object Versions {
-<<<<<<< HEAD
-    val Akka = sys.props.getOrElse("build.akka.version", "2.10.0+18-e14c0ccd+20241115-1522-SNAPSHOT")
-=======
     val Akka = sys.props.getOrElse("build.akka.version", "2.10.1")
->>>>>>> f1342e86
     val AkkaVersionInDocs = VersionNumber(Akka).numbers match { case Seq(major, minor, _*) => s"$major.$minor" }
 
     val Alpakka = "9.0.0"
