--- conflicted
+++ resolved
@@ -54,13 +54,10 @@
     val h2 = "com.h2database" % "h2" % "2.1.210" % Provided // EPL 1.0
     val r2dbcH2 = "io.r2dbc" % "r2dbc-h2" % "1.0.0.RELEASE" % Provided // ApacheV2
 
-<<<<<<< HEAD
     val r2dbcSqlServer = "io.r2dbc" % "r2dbc-mssql" % "1.0.2.RELEASE" % Provided // ApacheV2
 
-=======
     // pin this because testcontainers and slick brings in incompatible SLF4J 2.2
     val sl4j = "org.slf4j" % "slf4j-api" % "1.7.36"
->>>>>>> 236f6bcd
     val slick = "com.typesafe.slick" %% "slick" % Versions.slick
 
     val alpakkaCassandra = "com.lightbend.akka" %% "akka-stream-alpakka-cassandra" % Versions.alpakka
