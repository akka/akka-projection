--- conflicted
+++ resolved
@@ -26,13 +26,8 @@
     val alpakka = "5.0.0"
     val alpakkaKafka = sys.props.getOrElse("build.alpakka.kafka.version", "4.0.2")
     val slick = "3.4.1"
-<<<<<<< HEAD
-    val scalaTest = "3.2.15"
+    val scalaTest = "3.2.16"
     val testContainers = "1.18.1"
-=======
-    val scalaTest = "3.2.16"
-    val testContainers = "1.18.0"
->>>>>>> 216cb213
     val junit = "4.13.2"
     val jacksonDatabind = "2.13.5" // this should match the version of jackson used by akka-serialization-jackson
   }
