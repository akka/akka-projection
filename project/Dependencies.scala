package akka.projections

import sbt.Keys._
import sbt._

object Dependencies {

  val Scala213 = "2.13.10"
  val Scala212 = "2.12.17"
  val Scala3 = "3.1.3"
  val Scala2Versions = Seq(Scala213, Scala212)
  val ScalaVersions = Dependencies.Scala2Versions :+ Dependencies.Scala3

  val AkkaVersionInDocs = "2.8"
  val AlpakkaVersionInDocs = "5.0"
  val AlpakkaKafkaVersionInDocs = "4.0"
  val AkkaGrpcVersionInDocs = "2.3"
  val AkkaPersistenceR2dbcVersionInDocs = Versions.akkaPersistenceR2dbc

  object Versions {
    // FIXME released version/milestone
    val akka = sys.props.getOrElse("build.akka.version", "2.8.0")
    val akkaPersistenceCassandra = "1.1.0"
    val akkaPersistenceJdbc = "5.2.0"
    val r2dbc = "1.0.0.RELEASE"
    // FIXME non-milestone
    val akkaPersistenceR2dbc = "1.1.0-M5"
    val alpakka = "5.0.0"
    val alpakkaKafka = sys.props.getOrElse("build.alpakka.kafka.version", "4.0.0")
    val slick = "3.4.1"
    val scalaTest = "3.2.15"
    val testContainers = "1.17.6"
    val junit = "4.13.2"
    val jacksonDatabind = "2.13.4.2" // this should match the version of jackson used by akka-serialization-jackson
  }

  object Compile {
    val akkaActorTyped = "com.typesafe.akka" %% "akka-actor-typed" % Versions.akka
    val akkaStream = "com.typesafe.akka" %% "akka-stream" % Versions.akka
    val akkaPersistence = "com.typesafe.akka" %% "akka-persistence" % Versions.akka
    val akkaPersistenceTyped = "com.typesafe.akka" %% "akka-persistence-typed" % Versions.akka
    val akkaProtobufV3 = "com.typesafe.akka" %% "akka-protobuf-v3" % Versions.akka
    val akkaPersistenceQuery = "com.typesafe.akka" %% "akka-persistence-query" % Versions.akka
    val akkaClusterShardingTyped = "com.typesafe.akka" %% "akka-cluster-sharding-typed" % Versions.akka

    // TestKit in compile scope for ProjectionTestKit
    val akkaTypedTestkit = "com.typesafe.akka" %% "akka-actor-testkit-typed" % Versions.akka
    val akkaStreamTestkit = "com.typesafe.akka" %% "akka-stream-testkit" % Versions.akka

    val akkaPersistenceR2dbc =
      "com.lightbend.akka" %% "akka-persistence-r2dbc" % Versions.akkaPersistenceR2dbc
    val akkaPersistenceR2dbcState =
      "com.lightbend.akka" %% "akka-persistence-r2dbc" % Versions.akkaPersistenceR2dbc

    val slick = "com.typesafe.slick" %% "slick" % Versions.slick

    val alpakkaCassandra = "com.lightbend.akka" %% "akka-stream-alpakka-cassandra" % Versions.alpakka

    val alpakkaKafka = "com.typesafe.akka" %% "akka-stream-kafka" % Versions.alpakkaKafka

    // must be provided on classpath when using Apache Kafka 2.6.0+
    val jackson = "com.fasterxml.jackson.core" % "jackson-databind" % Versions.jacksonDatabind

    val collectionCompat = "org.scala-lang.modules" %% "scala-collection-compat" % "2.9.0"

    // FIXME doesn't these come transitively form akka-persistence-r2dbc?
    val r2dbcSpi = "io.r2dbc" % "r2dbc-spi" % Versions.r2dbc // ApacheV2
    val r2dbcPool = "io.r2dbc" % "r2dbc-pool" % Versions.r2dbc // ApacheV2
    val r2dbcPostgres = "org.postgresql" % "r2dbc-postgresql" % Versions.r2dbc // ApacheV2
  }

  object Test {
    private val allTestConfig = "test,it"

    val akkaTypedTestkit = Compile.akkaTypedTestkit % allTestConfig
    val akkaStreamTestkit = Compile.akkaStreamTestkit % allTestConfig
    val akkaShardingTyped = "com.typesafe.akka" %% "akka-cluster-sharding-typed" % Versions.akka % allTestConfig
    val akkaSerializationJackson = "com.typesafe.akka" %% "akka-serialization-jackson" % Versions.akka % allTestConfig
    val persistenceTestkit = "com.typesafe.akka" %% "akka-persistence-testkit" % Versions.akka % allTestConfig
    val akkaDiscovery = "com.typesafe.akka" %% "akka-discovery" % Versions.akka % allTestConfig
    val akkaClusterShardingTyped = "com.typesafe.akka" %% "akka-cluster-sharding-typed" % Versions.akka % allTestConfig

    val scalatest = "org.scalatest" %% "scalatest" % Versions.scalaTest % allTestConfig
    val scalatestJUnit = "org.scalatestplus" %% "junit-4-13" % (Versions.scalaTest + ".0") % allTestConfig
    val junit = "junit" % "junit" % Versions.junit % allTestConfig

<<<<<<< HEAD
    val h2Driver = Compile.h2Driver % allTestConfig
    val postgresDriver = "org.postgresql" % "postgresql" % "42.5.4" % allTestConfig
=======
    val h2Driver = "com.h2database" % "h2" % "2.1.214" % allTestConfig
    val postgresDriver = "org.postgresql" % "postgresql" % "42.5.3" % allTestConfig
>>>>>>> dd7aa868
    val mysqlDriver = "mysql" % "mysql-connector-java" % "8.0.32" % allTestConfig
    val msSQLServerDriver = "com.microsoft.sqlserver" % "mssql-jdbc" % "7.4.1.jre8" % allTestConfig
    val oracleDriver = "com.oracle.ojdbc" % "ojdbc8" % "19.3.0.0" % allTestConfig

    val logback = "ch.qos.logback" % "logback-classic" % "1.3.6" % allTestConfig

    val cassandraContainer =
      "org.testcontainers" % "cassandra" % Versions.testContainers % allTestConfig
    val postgresContainer =
      "org.testcontainers" % "postgresql" % Versions.testContainers % allTestConfig
    val mysqlContainer =
      "org.testcontainers" % "mysql" % Versions.testContainers % allTestConfig
    val msSQLServerContainer =
      "org.testcontainers" % "mssqlserver" % Versions.testContainers % allTestConfig

    val oracleDbContainer =
      "org.testcontainers" % "oracle-xe" % Versions.testContainers % allTestConfig

    val alpakkaKafkaTestkit =
      "com.typesafe.akka" %% "akka-stream-kafka-testkit" % Versions.alpakkaKafka % allTestConfig
  }

  object Examples {
    val hibernate = "org.hibernate" % "hibernate-core" % "5.6.15.Final"

    val akkaPersistenceTyped = "com.typesafe.akka" %% "akka-persistence-typed" % Versions.akka
    val akkaClusterShardingTyped = "com.typesafe.akka" %% "akka-cluster-sharding-typed" % Versions.akka
    val akkaPersistenceCassandra =
      "com.typesafe.akka" %% "akka-persistence-cassandra" % Versions.akkaPersistenceCassandra
    val akkaPersistenceJdbc = "com.lightbend.akka" %% "akka-persistence-jdbc" % Versions.akkaPersistenceJdbc
    val akkaSerializationJackson = "com.typesafe.akka" %% "akka-serialization-jackson" % Versions.akka
  }

  private val deps = libraryDependencies

  val core =
    deps ++= Seq(
        Compile.akkaStream,
        Compile.akkaActorTyped,
        Compile.akkaProtobufV3,
        // akka-persistence-query is only needed for OffsetSerialization and to provide a typed EventEnvelope that
        // references the Offset type from akka-persistence.
        Compile.akkaPersistenceQuery,
        Test.akkaTypedTestkit,
        Test.logback,
        Test.scalatest)

  val coreTest =
    deps ++= Seq(
        Test.akkaTypedTestkit,
        Test.akkaStreamTestkit,
        Test.scalatest,
        Test.scalatestJUnit,
        Test.junit,
        Test.logback)

  val testKit =
    deps ++= Seq(
        Compile.akkaTypedTestkit,
        Compile.akkaStreamTestkit,
        Compile.collectionCompat,
        Test.scalatest,
        Test.scalatestJUnit,
        Test.junit,
        Test.logback)

  val eventsourced =
    deps ++= Seq(Compile.akkaPersistenceQuery)

  val state =
    deps ++= Seq(Compile.akkaPersistenceQuery, Test.persistenceTestkit, Test.akkaStreamTestkit, Test.scalatest)

  val jdbc =
    deps ++= Seq(
        Compile.akkaPersistenceQuery,
        Test.akkaTypedTestkit,
        Test.h2Driver,
        Test.postgresDriver,
        Test.postgresContainer,
        Test.mysqlDriver,
        Test.mysqlContainer,
        Test.msSQLServerDriver,
        Test.msSQLServerContainer,
        Test.oracleDriver,
        Test.oracleDbContainer,
        Test.logback)

  val slick =
    deps ++= Seq(
        Compile.slick,
        Compile.akkaPersistenceQuery,
        Test.akkaTypedTestkit,
        Test.h2Driver,
        Test.postgresDriver,
        Test.postgresContainer,
        Test.mysqlDriver,
        Test.mysqlContainer,
        Test.msSQLServerDriver,
        Test.msSQLServerContainer,
        Test.oracleDriver,
        Test.oracleDbContainer,
        Test.logback)

  val cassandra =
    deps ++= Seq(
        Compile.alpakkaCassandra,
        Compile.akkaPersistenceQuery,
        Test.akkaTypedTestkit,
        Test.logback,
        Test.cassandraContainer,
        Test.scalatestJUnit)

  val kafka =
    deps ++= Seq(
        Compile.alpakkaKafka,
        Compile.jackson,
        Test.scalatest,
        Test.akkaTypedTestkit,
        Test.akkaStreamTestkit,
        Test.alpakkaKafkaTestkit,
        Test.logback,
        Test.scalatestJUnit)

  val grpc = deps ++= Seq(
        Compile.akkaActorTyped,
        Compile.akkaStream,
        Compile.akkaPersistenceTyped,
        Compile.akkaPersistenceQuery,
        // Only needed for Replicated Event Sourcing over gRPC
        Compile.akkaClusterShardingTyped % Optional)

  val grpcTest = deps ++= Seq(
        Test.postgresDriver,
        Test.akkaShardingTyped,
        Test.akkaStreamTestkit,
        Test.akkaSerializationJackson,
        Test.akkaTypedTestkit,
        Test.logback,
        Test.scalatest,
        Test.akkaDiscovery,
        Test.postgresContainer)

  val r2dbc = deps ++= Seq(
        Compile.akkaPersistenceQuery,
        Compile.r2dbcSpi,
        Compile.r2dbcPool,
        Compile.r2dbcPostgres,
        Compile.akkaPersistenceR2dbc,
        Test.akkaStreamTestkit,
        Test.akkaTypedTestkit,
        Test.akkaClusterShardingTyped,
        Test.akkaSerializationJackson,
        Test.akkaDiscovery,
        Test.logback,
        Test.scalatest)

  val examples =
    deps ++= Seq(
        Examples.akkaPersistenceTyped,
        Examples.akkaClusterShardingTyped,
        Examples.akkaPersistenceCassandra,
        Examples.akkaPersistenceJdbc,
        Examples.akkaSerializationJackson,
        Examples.hibernate,
        Test.h2Driver,
        Test.akkaTypedTestkit,
        Test.logback,
        Test.cassandraContainer)
}<|MERGE_RESOLUTION|>--- conflicted
+++ resolved
@@ -84,13 +84,8 @@
     val scalatestJUnit = "org.scalatestplus" %% "junit-4-13" % (Versions.scalaTest + ".0") % allTestConfig
     val junit = "junit" % "junit" % Versions.junit % allTestConfig
 
-<<<<<<< HEAD
-    val h2Driver = Compile.h2Driver % allTestConfig
+    val h2Driver = "com.h2database" % "h2" % "2.1.214" % allTestConfig
     val postgresDriver = "org.postgresql" % "postgresql" % "42.5.4" % allTestConfig
-=======
-    val h2Driver = "com.h2database" % "h2" % "2.1.214" % allTestConfig
-    val postgresDriver = "org.postgresql" % "postgresql" % "42.5.3" % allTestConfig
->>>>>>> dd7aa868
     val mysqlDriver = "mysql" % "mysql-connector-java" % "8.0.32" % allTestConfig
     val msSQLServerDriver = "com.microsoft.sqlserver" % "mssql-jdbc" % "7.4.1.jre8" % allTestConfig
     val oracleDriver = "com.oracle.ojdbc" % "ojdbc8" % "19.3.0.0" % allTestConfig
