/*
 * Copyright (C) 2020 Lightbend Inc. <https://www.lightbend.com>
 */

package akka.projection.slick

import java.util.UUID
import java.util.concurrent.atomic.AtomicReference

import scala.annotation.tailrec
import scala.concurrent.ExecutionContext
import scala.concurrent.Future
import scala.concurrent.duration._

import akka.Done
import akka.NotUsed
import akka.actor.ClassicActorSystemProvider
import akka.projection.ProjectionId
import akka.projection.scaladsl.SourceProvider
import akka.stream.scaladsl.Source
import akka.stream.testkit.TestPublisher
import akka.stream.testkit.TestSubscriber
import akka.stream.testkit.scaladsl.TestSource
import com.typesafe.config.Config
import com.typesafe.config.ConfigFactory
import org.h2.jdbc.JdbcSQLIntegrityConstraintViolationException
import org.scalatest.OptionValues
import org.scalatest.wordspec.AnyWordSpecLike
import org.slf4j.Logger
import org.slf4j.LoggerFactory
import slick.basic.DatabaseConfig
import slick.dbio.DBIOAction
import slick.jdbc.H2Profile

object SlickProjectionSpec {
  def config: Config = ConfigFactory.parseString("""
      akka {
       loglevel = "DEBUG"
       projection.slick = {

         profile = "slick.jdbc.H2Profile$"

         # TODO: configure connection pool and slick async executor
         db = {
          url = "jdbc:h2:mem:test1"
          driver = org.h2.Driver
          connectionPool = disabled
          keepAliveConnection = true
         }
       }
      }
      """)

  case class Envelope(id: String, offset: Long, message: String)

  def sourceProvider(systemProvider: ClassicActorSystemProvider, id: String): SourceProvider[Long, Envelope] = {

    val envelopes =
      List(
        Envelope(id, 1L, "abc"),
        Envelope(id, 2L, "def"),
        Envelope(id, 3L, "ghi"),
        Envelope(id, 4L, "jkl"),
        Envelope(id, 5L, "mno"),
        Envelope(id, 6L, "pqr"))

    TestSourceProvider(systemProvider, Source(envelopes))
  }

  case class TestSourceProvider(systemProvider: ClassicActorSystemProvider, src: Source[Envelope, _])
      extends SourceProvider[Long, Envelope] {
    implicit val dispatcher: ExecutionContext = systemProvider.classicSystem.dispatcher
    override def source(offset: () => Future[Option[Long]]): Future[Source[Envelope, _]] =
      offset().map {
        case Some(o) => src.dropWhile(_.offset <= o)
        case _       => src
      }

    override def extractOffset(env: Envelope): Long = env.offset
  }
  // test model is as simple as a text that gets other string concatenated to it
  case class ConcatStr(id: String, text: String) {
    def concat(newMsg: String) = copy(text = text + "|" + newMsg)
  }

  class TestRepository(val dbConfig: DatabaseConfig[H2Profile]) {

    import dbConfig.profile.api._

    private class ConcatStrTable(tag: Tag) extends Table[ConcatStr](tag, "TEST_MODEL") {
      def id = column[String]("ID", O.PrimaryKey)

      def concatenated = column[String]("CONCATENATED")

      def * = (id, concatenated).mapTo[ConcatStr]
    }

    def concatToText(id: String, payload: String)(implicit ec: ExecutionContext) = {
      for {
        concatStr <- findById(id).map {
          case Some(concatStr) => concatStr.concat(payload)
          case _               => ConcatStr(id, payload)
        }
        _ <- concatStrTable.insertOrUpdate(concatStr)
      } yield Done
    }

    /**
     * Try to insert a row with a null value. This will code the DB ops to fail
     */
    def updateWithNullValue(id: String)(implicit ec: ExecutionContext) = {
      concatStrTable.insertOrUpdate(ConcatStr(id, null)).map(_ => Done)
    }

    def findById(id: String): DBIO[Option[ConcatStr]] =
      concatStrTable.filter(_.id === id).result.headOption

    private val concatStrTable = TableQuery[ConcatStrTable]

    def readValue(id: String): Future[String] = {
      // map using Slick's own EC
      implicit val ec = dbConfig.db.executor.executionContext
      val action = findById(id).map {
        case Some(concatStr) => concatStr.text
        case _               => "N/A"
      }
      dbConfig.db.run(action)
    }

    def createTable(): Future[Unit] =
      dbConfig.db.run(concatStrTable.schema.createIfNotExists)
  }
}

class SlickProjectionSpec extends SlickSpec(SlickProjectionSpec.config) with AnyWordSpecLike with OptionValues {
  import SlickProjectionSpec._

  val logger: Logger = LoggerFactory.getLogger(this.getClass)

  val repository = new TestRepository(dbConfig)

  implicit val actorSystem = testKit.system
  implicit val dispatcher = testKit.system.executionContext

  override protected def beforeAll(): Unit = {
    super.beforeAll()
    repository.createTable()
  }

  private def genRandomProjectionId() =
    ProjectionId(UUID.randomUUID().toString, UUID.randomUUID().toString)

  @tailrec private def eventuallyExpectError(sinkProbe: TestSubscriber.Probe[_]): Throwable = {
    sinkProbe.expectNextOrError() match {
      case Right(_)  => eventuallyExpectError(sinkProbe)
      case Left(exc) => exc
    }
  }

  "A Slick exactly-once projection" must {

    "persist projection and offset in same the same write operation (transactional)" in {
      val entityId = UUID.randomUUID().toString
      val projectionId = genRandomProjectionId()

      withClue("check - offset is empty") {
        val offsetOpt = offsetStore.readOffset[Long](projectionId).futureValue
        offsetOpt shouldBe empty
      }

      val slickProjection =
        SlickProjection.exactlyOnce(
          projectionId,
<<<<<<< HEAD
          sourceProvider = sourceProvider(system, entityId),
          databaseConfig = dbConfig) { envelope => repository.concatToText(envelope.id, envelope.message) }
=======
          sourceProvider = sourceProvider(entityId),
          databaseConfig = dbConfig,
          // build event handler from simple lambda
          handler = SlickHandler[Envelope] { envelope =>
            repository.concatToText(envelope.id, envelope.message)
          })
>>>>>>> 5650b17e

      projectionTestKit.run(slickProjection) {
        withClue("check - all values were concatenated") {
          val concatStr = dbConfig.db.run(repository.findById(entityId)).futureValue.value
          concatStr.text shouldBe "abc|def|ghi|jkl|mno|pqr"
        }
      }
      withClue("check - all offsets were seen") {
        val offset = offsetStore.readOffset[Long](projectionId).futureValue.value
        offset shouldBe 6L
      }
    }

    "skip failing events when using RecoveryStrategy.skip" in {
      val entityId = UUID.randomUUID().toString
      val projectionId = genRandomProjectionId()

      withClue("check - offset is empty") {
        val offsetOpt = offsetStore.readOffset[Long](projectionId).futureValue
        offsetOpt shouldBe empty
      }

      val bogusEventHandler = new SlickHandler[Envelope] {
        override def process(envelope: Envelope): slick.dbio.DBIO[Done] =
          if (envelope.offset == 4L) DBIOAction.failed(new RuntimeException("fail on fourth envelope"))
          else repository.concatToText(envelope.id, envelope.message)

        override def onFailure(envelope: Envelope, throwable: Throwable): RecoverStrategy =
          RecoverStrategy.skip
      }

      val slickProjection =
        SlickProjection.exactlyOnce(
          projectionId,
          sourceProvider = sourceProvider(entityId),
          databaseConfig = dbConfig,
          handler = bogusEventHandler)

      projectionTestKit.run(slickProjection) {
        withClue("check - not all values were concatenated") {
          val concatStr = dbConfig.db.run(repository.findById(entityId)).futureValue.value
          concatStr.text shouldBe "abc|def|ghi|mno|pqr"
        }
      }
      withClue("check - all offsets were seen") {
        val offset = offsetStore.readOffset[Long](projectionId).futureValue.value
        offset shouldBe 6L
      }
    }

    "skip failing events after retrying when using RecoveryStrategy.retryAndSkip" in {
      val entityId = UUID.randomUUID().toString
      val projectionId = genRandomProjectionId()

      withClue("check - offset is empty") {
        val offsetOpt = offsetStore.readOffset[Long](projectionId).futureValue
        offsetOpt shouldBe empty
      }

      val bogusEventHandler = new SlickHandler[Envelope] {

        private var _attempts = 0
        def attempts = _attempts

        override def process(envelope: Envelope): slick.dbio.DBIO[Done] =
          if (envelope.offset == 4L) {
            _attempts += 1
            DBIOAction.failed(new RuntimeException("fail on fourth envelope"))
          } else repository.concatToText(envelope.id, envelope.message)

        override def onFailure(envelope: Envelope, throwable: Throwable): RecoverStrategy =
          RecoverStrategy.retryAndSkip(3, 100.millis)
      }

      val slickProjection =
        SlickProjection.exactlyOnce(
          projectionId,
          sourceProvider = sourceProvider(entityId),
          databaseConfig = dbConfig,
          handler = bogusEventHandler)

      projectionTestKit.run(slickProjection) {
        withClue("check - not all values were concatenated") {
          val concatStr = dbConfig.db.run(repository.findById(entityId)).futureValue.value
          concatStr.text shouldBe "abc|def|ghi|mno|pqr"
        }
      }

      withClue("check - event handler did failed at least 4 times") {
        // 1 + 3 => 1 original attempt and 3 retries
        bogusEventHandler.attempts shouldBe 1 + 3
      }

      withClue("check - all offsets were seen") {
        val offset = offsetStore.readOffset[Long](projectionId).futureValue.value
        offset shouldBe 6L
      }
    }

    "fail after retrying when using RecoveryStrategy.retryAndFail" in {
      val entityId = UUID.randomUUID().toString
      val projectionId = genRandomProjectionId()

      val streamFailureMsg = "fail on fourth envelope"
      val bogusEventHandler = new SlickHandler[Envelope] {

        private var _attempts = 0
        def attempts = _attempts

        override def process(envelope: Envelope): slick.dbio.DBIO[Done] =
          if (envelope.offset == 4L) {
            _attempts += 1
            DBIOAction.failed(new RuntimeException(streamFailureMsg))
          } else repository.concatToText(envelope.id, envelope.message)

        override def onFailure(envelope: Envelope, throwable: Throwable): RecoverStrategy =
          RecoverStrategy.retryAndFail(3, 100.millis)
      }

      val slickProjectionFailing =
        SlickProjection.exactlyOnce(
          projectionId,
          sourceProvider = sourceProvider(entityId),
          databaseConfig = dbConfig,
          bogusEventHandler)

      withClue("check - offset is empty") {
        val offsetOpt = offsetStore.readOffset[Long](projectionId).futureValue
        offsetOpt shouldBe empty
      }

      withClue("check: projection failed with stream failure") {
        val sinkProbe = projectionTestKit.runWithTestSink(slickProjectionFailing)
        sinkProbe.request(1000)
        eventuallyExpectError(sinkProbe).getMessage shouldBe streamFailureMsg
      }
      withClue("check: projection is consumed up to third") {
        val concatStr = dbConfig.db.run(repository.findById(entityId)).futureValue.value
        concatStr.text shouldBe "abc|def|ghi"
      }

      withClue("check - event handler did failed at least 4 times") {
        // 1 + 3 => 1 original attempt and 3 retries
        bogusEventHandler.attempts shouldBe 1 + 3
      }

      withClue("check: last seen offset is 3L") {
        val offset = offsetStore.readOffset[Long](projectionId).futureValue.value
        offset shouldBe 3L
      }

    }

    "restart from previous offset - fail with DBIOAction.failed" in {
      val entityId = UUID.randomUUID().toString
      val projectionId = genRandomProjectionId()

      val streamFailureMsg = "fail on fourth envelope"
      val bogusEventHandler = new SlickHandler[Envelope] {
        override def process(envelope: Envelope): slick.dbio.DBIO[Done] =
          if (envelope.offset == 4L) DBIOAction.failed(new RuntimeException(streamFailureMsg))
          else repository.concatToText(envelope.id, envelope.message)
      }
      val slickProjectionFailing =
        SlickProjection.exactlyOnce(
          projectionId,
<<<<<<< HEAD
          sourceProvider = sourceProvider(system, entityId),
          databaseConfig = dbConfig) { envelope =>
          if (envelope.offset == 4L) DBIOAction.failed(new RuntimeException(streamFailureMsg))
          else repository.concatToText(envelope.id, envelope.message)
        }
=======
          sourceProvider = sourceProvider(entityId),
          databaseConfig = dbConfig,
          bogusEventHandler)
>>>>>>> 5650b17e

      withClue("check - offset is empty") {
        val offsetOpt = offsetStore.readOffset[Long](projectionId).futureValue
        offsetOpt shouldBe empty
      }

      withClue("check: projection failed with stream failure") {
        val sinkProbe = projectionTestKit.runWithTestSink(slickProjectionFailing)
        sinkProbe.request(1000)
        eventuallyExpectError(sinkProbe).getMessage shouldBe streamFailureMsg
      }
      withClue("check: projection is consumed up to third") {
        val concatStr = dbConfig.db.run(repository.findById(entityId)).futureValue.value
        concatStr.text shouldBe "abc|def|ghi"
      }
      withClue("check: last seen offset is 3L") {
        val offset = offsetStore.readOffset[Long](projectionId).futureValue.value
        offset shouldBe 3L
      }

      // re-run projection without failing function
      val eventHandler = new SlickHandler[Envelope] {
        override def process(envelope: Envelope): slick.dbio.DBIO[Done] =
          repository.concatToText(envelope.id, envelope.message)
      }
      val slickProjection =
        SlickProjection.exactlyOnce(
          projectionId = projectionId,
<<<<<<< HEAD
          sourceProvider = sourceProvider(system, entityId),
          databaseConfig = dbConfig) { envelope => repository.concatToText(envelope.id, envelope.message) }
=======
          sourceProvider = sourceProvider(entityId),
          databaseConfig = dbConfig,
          eventHandler)
>>>>>>> 5650b17e

      projectionTestKit.run(slickProjection) {
        withClue("checking: all values were concatenated") {
          val concatStr = dbConfig.db.run(repository.findById(entityId)).futureValue.value
          concatStr.text shouldBe "abc|def|ghi|jkl|mno|pqr"
        }
      }

      withClue("check: all offsets were seen") {
        val offset = offsetStore.readOffset[Long](projectionId).futureValue.value
        offset shouldBe 6L
      }
    }

    "restart from previous offset - fail with throwing an exception" in {
      val entityId = UUID.randomUUID().toString
      val projectionId = genRandomProjectionId()

      val streamFailureMsg = "fail on fourth envelope"

      val bogusEventHandler = new SlickHandler[Envelope] {
        override def process(envelope: Envelope): slick.dbio.DBIO[Done] =
          if (envelope.offset == 4L) DBIOAction.failed(new RuntimeException(streamFailureMsg))
          else repository.concatToText(envelope.id, envelope.message)
      }
      val slickProjectionFailing =
        SlickProjection.exactlyOnce(
          projectionId = projectionId,
<<<<<<< HEAD
          sourceProvider = sourceProvider(system, entityId),
          databaseConfig = dbConfig) { envelope =>
          if (envelope.offset == 4L) throw new RuntimeException(streamFailureMsg)
          else repository.concatToText(envelope.id, envelope.message)
        }
=======
          sourceProvider = sourceProvider(entityId),
          databaseConfig = dbConfig,
          bogusEventHandler)
>>>>>>> 5650b17e

      withClue("check - offset is empty") {
        val offsetOpt = offsetStore.readOffset[Long](projectionId).futureValue
        offsetOpt shouldBe empty
      }

      withClue("check: projection failed with stream failure") {
        val sinkProbe = projectionTestKit.runWithTestSink(slickProjectionFailing)
        sinkProbe.request(1000)
        eventuallyExpectError(sinkProbe).getMessage shouldBe streamFailureMsg
      }
      withClue("check: projection is consumed up to third") {
        val concatStr = dbConfig.db.run(repository.findById(entityId)).futureValue.value
        concatStr.text shouldBe "abc|def|ghi"
      }
      withClue("check: last seen offset is 3L") {
        val offset = offsetStore.readOffset[Long](projectionId).futureValue.value
        offset shouldBe 3L
      }

      // re-run projection without failing function
      val eventHandler = new SlickHandler[Envelope] {
        override def process(envelope: Envelope): slick.dbio.DBIO[Done] =
          repository.concatToText(envelope.id, envelope.message)
      }
      val slickProjection =
        SlickProjection.exactlyOnce(
          projectionId = projectionId,
<<<<<<< HEAD
          sourceProvider = sourceProvider(system, entityId),
          databaseConfig = dbConfig) { envelope => repository.concatToText(envelope.id, envelope.message) }
=======
          sourceProvider = sourceProvider(entityId),
          databaseConfig = dbConfig,
          eventHandler)
>>>>>>> 5650b17e

      projectionTestKit.run(slickProjection) {
        withClue("checking: all values were concatenated") {
          val concatStr = dbConfig.db.run(repository.findById(entityId)).futureValue.value
          concatStr.text shouldBe "abc|def|ghi|jkl|mno|pqr"
        }
      }

      withClue("check: all offsets were seen") {
        val offset = offsetStore.readOffset[Long](projectionId).futureValue.value
        offset shouldBe 6L
      }
    }

    "restart from previous offset - fail with bad insert on user code" in {
      val entityId = UUID.randomUUID().toString
      val projectionId = genRandomProjectionId()

      val bogusEventHandler = new SlickHandler[Envelope] {
        override def process(envelope: Envelope): slick.dbio.DBIO[Done] =
          if (envelope.offset == 4L) repository.updateWithNullValue(envelope.id)
          else repository.concatToText(envelope.id, envelope.message)
      }
      val slickProjectionFailing =
        SlickProjection.exactlyOnce(
          projectionId = projectionId,
<<<<<<< HEAD
          sourceProvider = sourceProvider(system, entityId),
          databaseConfig = dbConfig) { envelope =>
          if (envelope.offset == 4L) repository.updateWithNullValue(envelope.id)
          else repository.concatToText(envelope.id, envelope.message)
        }
=======
          sourceProvider = sourceProvider(entityId),
          databaseConfig = dbConfig,
          bogusEventHandler)
>>>>>>> 5650b17e

      withClue("check - offset is empty") {
        val offsetOpt = offsetStore.readOffset[Long](projectionId).futureValue
        offsetOpt shouldBe empty
      }

      val sinkProbe = projectionTestKit.runWithTestSink(slickProjectionFailing)
      sinkProbe.request(1000)
      eventuallyExpectError(sinkProbe).getClass shouldBe classOf[JdbcSQLIntegrityConstraintViolationException]

      withClue("check: projection is consumed up to third") {
        val concatStr = dbConfig.db.run(repository.findById(entityId)).futureValue.value
        concatStr.text shouldBe "abc|def|ghi"
      }
      withClue("check: last seen offset is 3L") {
        val offset = offsetStore.readOffset[Long](projectionId).futureValue.value
        offset shouldBe 3L
      }

      // re-run projection without failing function
      val eventHandler = new SlickHandler[Envelope] {
        override def process(envelope: Envelope): slick.dbio.DBIO[Done] =
          repository.concatToText(envelope.id, envelope.message)
      }
      val slickProjection =
        SlickProjection.exactlyOnce(
          projectionId = projectionId,
<<<<<<< HEAD
          sourceProvider = sourceProvider(system, entityId),
          databaseConfig = dbConfig) { envelope => repository.concatToText(envelope.id, envelope.message) }
=======
          sourceProvider = sourceProvider(entityId),
          databaseConfig = dbConfig,
          eventHandler)
>>>>>>> 5650b17e

      projectionTestKit.run(slickProjection) {
        withClue("checking: all values were concatenated") {
          val concatStr = dbConfig.db.run(repository.findById(entityId)).futureValue.value
          concatStr.text shouldBe "abc|def|ghi|jkl|mno|pqr"
        }
      }

      withClue("check: all offsets were seen") {
        val offset = offsetStore.readOffset[Long](projectionId).futureValue.value
        offset shouldBe 6L
      }
    }
  }

  "A Slick at-least-once projection" must {

    "persist projection and offset" in {
      val entityId = UUID.randomUUID().toString
      val projectionId = genRandomProjectionId()

      withClue("check - offset is empty") {
        val offsetOpt = offsetStore.readOffset[Long](projectionId).futureValue
        offsetOpt shouldBe empty
      }

      val eventHandler = new SlickHandler[Envelope] {
        override def process(envelope: Envelope): slick.dbio.DBIO[Done] =
          repository.concatToText(envelope.id, envelope.message)
      }
      val slickProjection =
        SlickProjection.atLeastOnce(
          projectionId,
          sourceProvider = sourceProvider(system, entityId),
          databaseConfig = dbConfig,
          saveOffsetAfterEnvelopes = 1,
          saveOffsetAfterDuration = Duration.Zero,
          eventHandler)

      projectionTestKit.run(slickProjection) {
        withClue("check - all values were concatenated") {
          val concatStr = dbConfig.db.run(repository.findById(entityId)).futureValue.value
          concatStr.text shouldBe "abc|def|ghi|jkl|mno|pqr"
        }
      }
      withClue("check - all offsets were seen") {
        val offset = offsetStore.readOffset[Long](projectionId).futureValue.value
        offset shouldBe 6L
      }
    }

    "skip failing events when using RecoveryStrategy.skip, save after 1" in {
      val entityId = UUID.randomUUID().toString
      val projectionId = genRandomProjectionId()

      withClue("check - offset is empty") {
        val offsetOpt = offsetStore.readOffset[Long](projectionId).futureValue
        offsetOpt shouldBe empty
      }

      val eventHandler = new SlickHandler[Envelope] {
        override def process(envelope: Envelope): slick.dbio.DBIO[Done] =
          if (envelope.offset == 4L) DBIOAction.failed(new RuntimeException("fail on fourth envelope"))
          else repository.concatToText(envelope.id, envelope.message)

        override def onFailure(envelope: Envelope, throwable: Throwable): RecoverStrategy =
          RecoverStrategy.skip
      }
      val slickProjection =
        SlickProjection.atLeastOnce(
          projectionId,
          sourceProvider = sourceProvider(entityId),
          databaseConfig = dbConfig,
          saveOffsetAfterEnvelopes = 1,
          saveOffsetAfterDuration = Duration.Zero,
          eventHandler)

      projectionTestKit.run(slickProjection) {
        withClue("check - all values were concatenated") {
          val concatStr = dbConfig.db.run(repository.findById(entityId)).futureValue.value
          concatStr.text shouldBe "abc|def|ghi|mno|pqr"
        }
      }
      withClue("check - all offsets were seen") {
        val offset = offsetStore.readOffset[Long](projectionId).futureValue.value
        offset shouldBe 6L
      }
    }

    "skip failing events when using RecoveryStrategy.skip, save after 2" in {
      val entityId = UUID.randomUUID().toString
      val projectionId = genRandomProjectionId()

      withClue("check - offset is empty") {
        val offsetOpt = offsetStore.readOffset[Long](projectionId).futureValue
        offsetOpt shouldBe empty
      }

      val eventHandler = new SlickHandler[Envelope] {
        override def process(envelope: Envelope): slick.dbio.DBIO[Done] =
          if (envelope.offset == 4L) DBIOAction.failed(new RuntimeException("fail on fourth envelope"))
          else repository.concatToText(envelope.id, envelope.message)

        override def onFailure(envelope: Envelope, throwable: Throwable): RecoverStrategy =
          RecoverStrategy.skip
      }
      val slickProjection =
        SlickProjection.atLeastOnce(
          projectionId,
          sourceProvider = sourceProvider(entityId),
          databaseConfig = dbConfig,
          saveOffsetAfterEnvelopes = 2,
          saveOffsetAfterDuration = 1.minute,
          eventHandler)

      projectionTestKit.run(slickProjection) {
        withClue("check - all values were concatenated") {
          val concatStr = dbConfig.db.run(repository.findById(entityId)).futureValue.value
          concatStr.text shouldBe "abc|def|ghi|mno|pqr"
        }
      }
      withClue("check - all offsets were seen") {
        val offset = offsetStore.readOffset[Long](projectionId).futureValue.value
        offset shouldBe 6L
      }
    }

    "restart from previous offset - handler throwing an exception, save after 1" in {
      val entityId = UUID.randomUUID().toString
      val projectionId = genRandomProjectionId()

      val streamFailureMsg = "fail on fourth envelope"

      val bogusEventHandler = new SlickHandler[Envelope] {
        override def process(envelope: Envelope): slick.dbio.DBIO[Done] =
          if (envelope.offset == 4L) DBIOAction.failed(new RuntimeException(streamFailureMsg))
          else repository.concatToText(envelope.id, envelope.message)
      }
      val slickProjectionFailing =
        SlickProjection.atLeastOnce(
          projectionId = projectionId,
          sourceProvider = sourceProvider(system, entityId),
          databaseConfig = dbConfig,
          saveOffsetAfterEnvelopes = 1,
          saveOffsetAfterDuration = Duration.Zero,
          bogusEventHandler)

      withClue("check - offset is empty") {
        val offsetOpt = offsetStore.readOffset[Long](projectionId).futureValue
        offsetOpt shouldBe empty
      }

      withClue("check: projection failed with stream failure") {
        val sinkProbe = projectionTestKit.runWithTestSink(slickProjectionFailing)
        sinkProbe.request(1000)
        eventuallyExpectError(sinkProbe).getMessage shouldBe streamFailureMsg
      }
      withClue("check: projection is consumed up to third") {
        val concatStr = dbConfig.db.run(repository.findById(entityId)).futureValue.value
        concatStr.text shouldBe "abc|def|ghi"
      }
      withClue(s"check: last seen offset is 3L") {
        val offset = offsetStore.readOffset[Long](projectionId).futureValue.value
        offset shouldBe 3L
      }

      // re-run projection without failing function

      val eventHandler = new SlickHandler[Envelope] {
        override def process(envelope: Envelope): slick.dbio.DBIO[Done] =
          repository.concatToText(envelope.id, envelope.message)
      }
      val slickProjection =
        SlickProjection.atLeastOnce(
          projectionId = projectionId,
          sourceProvider = sourceProvider(system, entityId),
          databaseConfig = dbConfig,
          saveOffsetAfterEnvelopes = 1,
          saveOffsetAfterDuration = Duration.Zero,
          eventHandler)

      projectionTestKit.run(slickProjection) {
        withClue("checking: all values were concatenated") {
          val concatStr = dbConfig.db.run(repository.findById(entityId)).futureValue.value
          concatStr.text shouldBe "abc|def|ghi|jkl|mno|pqr"
        }
      }

      withClue("check: all offsets were seen") {
        val offset = offsetStore.readOffset[Long](projectionId).futureValue.value
        offset shouldBe 6L
      }
    }

    "restart from previous offset - handler throwing an exception, save after 2" in {
      val entityId = UUID.randomUUID().toString
      val projectionId = genRandomProjectionId()

      val streamFailureMsg = "fail on fourth envelope"

      val bogusEventHandler = new SlickHandler[Envelope] {
        override def process(envelope: Envelope): slick.dbio.DBIO[Done] =
          if (envelope.offset == 4L) DBIOAction.failed(new RuntimeException(streamFailureMsg))
          else repository.concatToText(envelope.id, envelope.message)
      }
      val slickProjectionFailing =
        SlickProjection.atLeastOnce(
          projectionId = projectionId,
          sourceProvider = sourceProvider(system, entityId),
          databaseConfig = dbConfig,
          saveOffsetAfterEnvelopes = 2,
          saveOffsetAfterDuration = 1.minute,
          bogusEventHandler)

      withClue("check - offset is empty") {
        val offsetOpt = offsetStore.readOffset[Long](projectionId).futureValue
        offsetOpt shouldBe empty
      }

      withClue("check: projection failed with stream failure") {
        val sinkProbe = projectionTestKit.runWithTestSink(slickProjectionFailing)
        sinkProbe.request(1000)
        eventuallyExpectError(sinkProbe).getMessage shouldBe streamFailureMsg
      }
      withClue("check: projection is consumed up to third") {
        val concatStr = dbConfig.db.run(repository.findById(entityId)).futureValue.value
        concatStr.text shouldBe "abc|def|ghi"
      }
      withClue(s"check: last seen offset is 2L") {
        val offset = offsetStore.readOffset[Long](projectionId).futureValue.value
        offset shouldBe 2L
      }

      // re-run projection without failing function

      val eventHandler = new SlickHandler[Envelope] {
        override def process(envelope: Envelope): slick.dbio.DBIO[Done] =
          repository.concatToText(envelope.id, envelope.message)
      }
      val slickProjection =
        SlickProjection.atLeastOnce(
          projectionId = projectionId,
          sourceProvider = sourceProvider(system, entityId),
          databaseConfig = dbConfig,
          saveOffsetAfterEnvelopes = 2,
          saveOffsetAfterDuration = 1.minute,
          eventHandler)

      projectionTestKit.run(slickProjection) {
        withClue("checking: all values were concatenated") {
          val concatStr = dbConfig.db.run(repository.findById(entityId)).futureValue.value
          // note that 3rd is duplicated
          concatStr.text shouldBe "abc|def|ghi|ghi|jkl|mno|pqr"
        }
      }

      withClue("check: all offsets were seen") {
        val offset = offsetStore.readOffset[Long](projectionId).futureValue.value
        offset shouldBe 6L
      }
    }

    "save offset after number of elements" in {
      val entityId = UUID.randomUUID().toString
      val projectionId = genRandomProjectionId()

      import akka.actor.typed.scaladsl.adapter._
      val sourceProbe = new AtomicReference[TestPublisher.Probe[Envelope]]()
      val source = TestSource.probe[Envelope](system.toClassic).mapMaterializedValue { probe =>
        sourceProbe.set(probe)
        NotUsed
      }

      val eventHandler = new SlickHandler[Envelope] {
        override def process(envelope: Envelope): slick.dbio.DBIO[Done] =
          repository.concatToText(envelope.id, envelope.message)
      }
      val slickProjection =
        SlickProjection.atLeastOnce[Long, Envelope, H2Profile](
          projectionId = projectionId,
          sourceProvider = TestSourceProvider(system, source),
          databaseConfig = dbConfig,
          saveOffsetAfterEnvelopes = 10,
          saveOffsetAfterDuration = 1.minute,
          eventHandler)

      val sinkProbe = projectionTestKit.runWithTestSink(slickProjection)
      eventually {
        sourceProbe.get should not be null
      }
      sinkProbe.request(1000)

      (1 to 15).foreach { n =>
        sourceProbe.get.sendNext(Envelope(entityId, n, s"elem-$n"))
      }
      eventually {
        dbConfig.db.run(repository.findById(entityId)).futureValue.value.text should include("elem-15")
      }
      offsetStore.readOffset[Long](projectionId).futureValue.value shouldBe 10L

      (16 to 22).foreach { n =>
        sourceProbe.get.sendNext(Envelope(entityId, n, s"elem-$n"))
      }
      eventually {
        dbConfig.db.run(repository.findById(entityId)).futureValue.value.text should include("elem-22")
      }
      offsetStore.readOffset[Long](projectionId).futureValue.value shouldBe 20L

      sinkProbe.cancel()
    }

    "save offset after idle duration" in {
      val entityId = UUID.randomUUID().toString
      val projectionId = genRandomProjectionId()

      import akka.actor.typed.scaladsl.adapter._
      val sourceProbe = new AtomicReference[TestPublisher.Probe[Envelope]]()
      val source = TestSource.probe[Envelope](system.toClassic).mapMaterializedValue { probe =>
        sourceProbe.set(probe)
        NotUsed
      }

      val eventHandler = new SlickHandler[Envelope] {
        override def process(envelope: Envelope): slick.dbio.DBIO[Done] =
          repository.concatToText(envelope.id, envelope.message)
      }
      val slickProjection =
        SlickProjection.atLeastOnce[Long, Envelope, H2Profile](
          projectionId = projectionId,
          sourceProvider = TestSourceProvider(system, source),
          databaseConfig = dbConfig,
          saveOffsetAfterEnvelopes = 10,
          saveOffsetAfterDuration = 2.seconds,
          eventHandler)

      val sinkProbe = projectionTestKit.runWithTestSink(slickProjection)
      eventually {
        sourceProbe.get should not be null
      }
      sinkProbe.request(1000)

      (1 to 15).foreach { n =>
        sourceProbe.get.sendNext(Envelope(entityId, n, s"elem-$n"))
      }
      eventually {
        dbConfig.db.run(repository.findById(entityId)).futureValue.value.text should include("elem-15")
      }
      offsetStore.readOffset[Long](projectionId).futureValue.value shouldBe 10L

      (16 to 17).foreach { n =>
        sourceProbe.get.sendNext(Envelope(entityId, n, s"elem-$n"))
      }
      eventually {
        offsetStore.readOffset[Long](projectionId).futureValue.value shouldBe 17L
      }
      dbConfig.db.run(repository.findById(entityId)).futureValue.value.text should include("elem-17")

      sinkProbe.cancel()
    }

  }

}<|MERGE_RESOLUTION|>--- conflicted
+++ resolved
@@ -171,17 +171,12 @@
       val slickProjection =
         SlickProjection.exactlyOnce(
           projectionId,
-<<<<<<< HEAD
-          sourceProvider = sourceProvider(system, entityId),
-          databaseConfig = dbConfig) { envelope => repository.concatToText(envelope.id, envelope.message) }
-=======
-          sourceProvider = sourceProvider(entityId),
+          sourceProvider = sourceProvider(system, entityId),
           databaseConfig = dbConfig,
           // build event handler from simple lambda
           handler = SlickHandler[Envelope] { envelope =>
             repository.concatToText(envelope.id, envelope.message)
           })
->>>>>>> 5650b17e
 
       projectionTestKit.run(slickProjection) {
         withClue("check - all values were concatenated") {
@@ -216,7 +211,7 @@
       val slickProjection =
         SlickProjection.exactlyOnce(
           projectionId,
-          sourceProvider = sourceProvider(entityId),
+          sourceProvider = sourceProvider(system, entityId),
           databaseConfig = dbConfig,
           handler = bogusEventHandler)
 
@@ -259,7 +254,7 @@
       val slickProjection =
         SlickProjection.exactlyOnce(
           projectionId,
-          sourceProvider = sourceProvider(entityId),
+          sourceProvider = sourceProvider(system, entityId),
           databaseConfig = dbConfig,
           handler = bogusEventHandler)
 
@@ -304,7 +299,7 @@
       val slickProjectionFailing =
         SlickProjection.exactlyOnce(
           projectionId,
-          sourceProvider = sourceProvider(entityId),
+          sourceProvider = sourceProvider(system, entityId),
           databaseConfig = dbConfig,
           bogusEventHandler)
 
@@ -348,17 +343,9 @@
       val slickProjectionFailing =
         SlickProjection.exactlyOnce(
           projectionId,
-<<<<<<< HEAD
-          sourceProvider = sourceProvider(system, entityId),
-          databaseConfig = dbConfig) { envelope =>
-          if (envelope.offset == 4L) DBIOAction.failed(new RuntimeException(streamFailureMsg))
-          else repository.concatToText(envelope.id, envelope.message)
-        }
-=======
-          sourceProvider = sourceProvider(entityId),
+          sourceProvider = sourceProvider(system, entityId),
           databaseConfig = dbConfig,
           bogusEventHandler)
->>>>>>> 5650b17e
 
       withClue("check - offset is empty") {
         val offsetOpt = offsetStore.readOffset[Long](projectionId).futureValue
@@ -387,14 +374,9 @@
       val slickProjection =
         SlickProjection.exactlyOnce(
           projectionId = projectionId,
-<<<<<<< HEAD
-          sourceProvider = sourceProvider(system, entityId),
-          databaseConfig = dbConfig) { envelope => repository.concatToText(envelope.id, envelope.message) }
-=======
-          sourceProvider = sourceProvider(entityId),
-          databaseConfig = dbConfig,
-          eventHandler)
->>>>>>> 5650b17e
+          sourceProvider = sourceProvider(system, entityId),
+          databaseConfig = dbConfig,
+          eventHandler)
 
       projectionTestKit.run(slickProjection) {
         withClue("checking: all values were concatenated") {
@@ -423,17 +405,9 @@
       val slickProjectionFailing =
         SlickProjection.exactlyOnce(
           projectionId = projectionId,
-<<<<<<< HEAD
-          sourceProvider = sourceProvider(system, entityId),
-          databaseConfig = dbConfig) { envelope =>
-          if (envelope.offset == 4L) throw new RuntimeException(streamFailureMsg)
-          else repository.concatToText(envelope.id, envelope.message)
-        }
-=======
-          sourceProvider = sourceProvider(entityId),
+          sourceProvider = sourceProvider(system, entityId),
           databaseConfig = dbConfig,
           bogusEventHandler)
->>>>>>> 5650b17e
 
       withClue("check - offset is empty") {
         val offsetOpt = offsetStore.readOffset[Long](projectionId).futureValue
@@ -462,14 +436,9 @@
       val slickProjection =
         SlickProjection.exactlyOnce(
           projectionId = projectionId,
-<<<<<<< HEAD
-          sourceProvider = sourceProvider(system, entityId),
-          databaseConfig = dbConfig) { envelope => repository.concatToText(envelope.id, envelope.message) }
-=======
-          sourceProvider = sourceProvider(entityId),
-          databaseConfig = dbConfig,
-          eventHandler)
->>>>>>> 5650b17e
+          sourceProvider = sourceProvider(system, entityId),
+          databaseConfig = dbConfig,
+          eventHandler)
 
       projectionTestKit.run(slickProjection) {
         withClue("checking: all values were concatenated") {
@@ -496,17 +465,9 @@
       val slickProjectionFailing =
         SlickProjection.exactlyOnce(
           projectionId = projectionId,
-<<<<<<< HEAD
-          sourceProvider = sourceProvider(system, entityId),
-          databaseConfig = dbConfig) { envelope =>
-          if (envelope.offset == 4L) repository.updateWithNullValue(envelope.id)
-          else repository.concatToText(envelope.id, envelope.message)
-        }
-=======
-          sourceProvider = sourceProvider(entityId),
+          sourceProvider = sourceProvider(system, entityId),
           databaseConfig = dbConfig,
           bogusEventHandler)
->>>>>>> 5650b17e
 
       withClue("check - offset is empty") {
         val offsetOpt = offsetStore.readOffset[Long](projectionId).futureValue
@@ -534,14 +495,9 @@
       val slickProjection =
         SlickProjection.exactlyOnce(
           projectionId = projectionId,
-<<<<<<< HEAD
-          sourceProvider = sourceProvider(system, entityId),
-          databaseConfig = dbConfig) { envelope => repository.concatToText(envelope.id, envelope.message) }
-=======
-          sourceProvider = sourceProvider(entityId),
-          databaseConfig = dbConfig,
-          eventHandler)
->>>>>>> 5650b17e
+          sourceProvider = sourceProvider(system, entityId),
+          databaseConfig = dbConfig,
+          eventHandler)
 
       projectionTestKit.run(slickProjection) {
         withClue("checking: all values were concatenated") {
@@ -613,7 +569,7 @@
       val slickProjection =
         SlickProjection.atLeastOnce(
           projectionId,
-          sourceProvider = sourceProvider(entityId),
+          sourceProvider = sourceProvider(system, entityId),
           databaseConfig = dbConfig,
           saveOffsetAfterEnvelopes = 1,
           saveOffsetAfterDuration = Duration.Zero,
@@ -651,7 +607,7 @@
       val slickProjection =
         SlickProjection.atLeastOnce(
           projectionId,
-          sourceProvider = sourceProvider(entityId),
+          sourceProvider = sourceProvider(system, entityId),
           databaseConfig = dbConfig,
           saveOffsetAfterEnvelopes = 2,
           saveOffsetAfterDuration = 1.minute,
