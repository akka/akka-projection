--- conflicted
+++ resolved
@@ -22,10 +22,7 @@
 import akka.projection.internal.HandlerRecoveryImpl
 import akka.projection.scaladsl.SourceProvider
 import akka.projection.slick.AtLeastOnceSlickProjection
-<<<<<<< HEAD
 import akka.projection.slick.ExactlyOnceSlickProjection
-=======
->>>>>>> da755f70
 import akka.projection.slick.SlickHandler
 import akka.projection.slick.SlickProjection
 import akka.stream.KillSwitches
@@ -38,16 +35,11 @@
 @InternalApi
 private[projection] object SlickProjectionImpl {
   sealed trait Strategy
-<<<<<<< HEAD
   final case class ExactlyOnce(recoveryStrategy: Option[HandlerRecoveryStrategy] = None) extends Strategy
   final case class AtLeastOnce(
       afterEnvelopes: Option[Int] = None,
       orAfterDuration: Option[FiniteDuration] = None,
       recoveryStrategy: Option[HandlerRecoveryStrategy] = None)
-=======
-  case object ExactlyOnce extends Strategy
-  final case class AtLeastOnce(afterEnvelopes: Option[Int] = None, orAfterDuration: Option[FiniteDuration] = None)
->>>>>>> da755f70
       extends Strategy
 }
 
@@ -60,12 +52,9 @@
     settingsOpt: Option[ProjectionSettings],
     handler: SlickHandler[Envelope])
     extends SlickProjection[Envelope]
-<<<<<<< HEAD
-    with AtLeastOnceSlickProjection[Envelope]
-    with ExactlyOnceSlickProjection[Envelope] {
-=======
+    with ExactlyOnceSlickProjection[Envelope]
     with AtLeastOnceSlickProjection[Envelope] {
->>>>>>> da755f70
+
   import SlickProjectionImpl._
 
   override def withSettings(settings: ProjectionSettings): SlickProjectionImpl[Offset, Envelope, P] =
@@ -102,7 +91,6 @@
         .copy(afterEnvelopes = Some(afterEnvelopes), orAfterDuration = Some(afterDuration.toScala)),
       settingsOpt,
       handler)
-<<<<<<< HEAD
 
   override def withAtLeastOnceRecoveryStrategy(
       recoveryStrategy: AtLeastOnceRecoveryStrategy): SlickProjectionImpl[Offset, Envelope, P] =
@@ -126,8 +114,6 @@
       exactlyOnceStrategy.copy(recoveryStrategy = Some(recoveryStrategy)),
       settingsOpt,
       handler)
-=======
->>>>>>> da755f70
 
   /**
    * INTERNAL API
@@ -228,37 +214,23 @@
             Flow[Envelope]
               .mapAsync(1)(env => processEnvelopeAndStoreOffsetInSameTransaction(recoveryStrategy, env))
 
-<<<<<<< HEAD
           case AtLeastOnce(afterEnvelopesOpt, orAfterDurationOpt, recoveryStrategyOpt) =>
             val afterEnvelopes = afterEnvelopesOpt.getOrElse(settings.saveOffsetAfterEnvelopes)
             val orAfterDuration = orAfterDurationOpt.getOrElse(settings.saveOffsetAfterDuration)
             val recoveryStrategy = recoveryStrategyOpt.getOrElse(settings.recoveryStrategy)
-=======
-          case AtLeastOnce(afterEnvelopesOpt, orAfterDurationOpt) =>
-            val afterEnvelopes = afterEnvelopesOpt.getOrElse(settings.saveOffsetAfterEnvelopes)
-            val orAfterDuration = orAfterDurationOpt.getOrElse(settings.saveOffsetAfterDuration)
->>>>>>> da755f70
 
             if (afterEnvelopes == 1)
               // optimization of general AtLeastOnce case, still separate transactions for processEnvelope
               // and storeOffset
               Flow[Envelope].mapAsync(1) { env =>
                 val offset = sourceProvider.extractOffset(env)
-<<<<<<< HEAD
                 processEnvelope(recoveryStrategy, env, offset).flatMap(_ => storeOffset(offset))
-=======
-                processEnvelope(env, offset).flatMap(_ => storeOffset(offset))
->>>>>>> da755f70
               }
             else
               Flow[Envelope]
                 .mapAsync(1) { env =>
                   val offset = sourceProvider.extractOffset(env)
-<<<<<<< HEAD
                   processEnvelope(recoveryStrategy, env, offset).map(_ => offset)
-=======
-                  processEnvelope(env, offset).map(_ => offset)
->>>>>>> da755f70
                 }
                 .groupedWithin(afterEnvelopes, orAfterDuration)
                 .collect { case grouped if grouped.nonEmpty => grouped.last }
