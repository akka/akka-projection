/*
 * Copyright (C) 2020 Lightbend Inc. <https://www.lightbend.com>
 */

package akka.projection.slick.internal

import scala.collection.immutable
import scala.concurrent.ExecutionContext
import scala.concurrent.Future
import scala.concurrent.duration.FiniteDuration
import scala.util.control.NonFatal

import akka.Done
import akka.NotUsed
import akka.actor.typed.ActorSystem
import akka.annotation.InternalApi
import akka.event.Logging
import akka.projection.HandlerRecoveryStrategy
import akka.projection.ProjectionId
import akka.projection.ProjectionOffsetManagement
import akka.projection.ProjectionSettings
import akka.projection.RunningProjection
import akka.projection.StatusObserver
import akka.projection.internal.HandlerRecoveryImpl
import akka.projection.scaladsl.HandlerLifecycle
import akka.projection.scaladsl.SourceProvider
import akka.projection.slick.AtLeastOnceSlickProjection
import akka.projection.slick.ExactlyOnceSlickProjection
import akka.projection.slick.GroupedSlickProjection
import akka.projection.slick.SlickHandler
import akka.projection.slick.SlickProjection
import akka.projection.MergeableKey
import akka.projection.MergeableOffset
import akka.projection.OffsetVerification.VerificationFailure
import akka.projection.OffsetVerification.VerificationSuccess
import akka.stream.KillSwitches
import akka.stream.SharedKillSwitch
import akka.stream.scaladsl.Flow
import akka.stream.scaladsl.Source
import slick.basic.DatabaseConfig
import slick.jdbc.JdbcProfile

@InternalApi
private[projection] object SlickProjectionImpl {
  sealed trait OffsetStrategy
  sealed trait WithRecoveryStrategy extends OffsetStrategy {
    def recoveryStrategy: Option[HandlerRecoveryStrategy]
  }
  final case class ExactlyOnce(recoveryStrategy: Option[HandlerRecoveryStrategy] = None) extends WithRecoveryStrategy
  final case class AtLeastOnce(
      afterEnvelopes: Option[Int] = None,
      orAfterDuration: Option[FiniteDuration] = None,
      recoveryStrategy: Option[HandlerRecoveryStrategy] = None)
      extends WithRecoveryStrategy

  sealed trait HandlerStrategy[Envelope] {
    def lifecycle: HandlerLifecycle
  }
  final case class SingleHandlerStrategy[Envelope](handler: SlickHandler[Envelope]) extends HandlerStrategy[Envelope] {
    override def lifecycle: HandlerLifecycle = handler
  }
  final case class GroupedHandlerStrategy[Envelope](
      handler: SlickHandler[immutable.Seq[Envelope]],
      afterEnvelopes: Option[Int] = None,
      orAfterDuration: Option[FiniteDuration] = None)
      extends HandlerStrategy[Envelope] {
    override def lifecycle: HandlerLifecycle = handler
  }
}

@InternalApi
private[projection] class SlickProjectionImpl[Offset, Envelope, P <: JdbcProfile](
    val projectionId: ProjectionId,
    sourceProvider: SourceProvider[Offset, Envelope],
    databaseConfig: DatabaseConfig[P],
    settingsOpt: Option[ProjectionSettings],
    val offsetStrategy: SlickProjectionImpl.OffsetStrategy,
    handlerStrategy: SlickProjectionImpl.HandlerStrategy[Envelope],
    override val statusObserver: StatusObserver[Envelope])
    extends SlickProjection[Envelope]
    with ExactlyOnceSlickProjection[Envelope]
    with AtLeastOnceSlickProjection[Envelope]
    with GroupedSlickProjection[Envelope] {

  import SlickProjectionImpl._

  private def copy(
      settingsOpt: Option[ProjectionSettings] = this.settingsOpt,
      offsetStrategy: OffsetStrategy = this.offsetStrategy,
      handlerStrategy: SlickProjectionImpl.HandlerStrategy[Envelope] = this.handlerStrategy,
      statusObserver: StatusObserver[Envelope] = this.statusObserver): SlickProjectionImpl[Offset, Envelope, P] =
    new SlickProjectionImpl(
      projectionId,
      sourceProvider,
      databaseConfig,
      settingsOpt,
      offsetStrategy,
      handlerStrategy,
      statusObserver)

  override def withSettings(settings: ProjectionSettings): SlickProjectionImpl[Offset, Envelope, P] =
    copy(settingsOpt = Option(settings))

  /**
   * Settings for AtLeastOnceSlickProjection
   */
  override def withSaveOffset(
      afterEnvelopes: Int,
      afterDuration: FiniteDuration): SlickProjectionImpl[Offset, Envelope, P] =
    copy(offsetStrategy = offsetStrategy
      .asInstanceOf[AtLeastOnce]
      .copy(afterEnvelopes = Some(afterEnvelopes), orAfterDuration = Some(afterDuration)))

  /**
   * Settings for GroupedSlickProjection
   */
  override def withGroup(
      groupAfterEnvelopes: Int,
      groupAfterDuration: FiniteDuration): SlickProjectionImpl[Offset, Envelope, P] =
    copy(handlerStrategy = handlerStrategy
      .asInstanceOf[GroupedHandlerStrategy[Envelope]]
      .copy(afterEnvelopes = Some(groupAfterEnvelopes), orAfterDuration = Some(groupAfterDuration)))

  /**
   * Settings for AtLeastOnceSlickProjection and ExactlyOnceSlickProjection
   */
  override def withRecoveryStrategy(
      recoveryStrategy: HandlerRecoveryStrategy): SlickProjectionImpl[Offset, Envelope, P] = {
    val newStrategy = offsetStrategy match {
      case s: ExactlyOnce => s.copy(recoveryStrategy = Some(recoveryStrategy))
      case s: AtLeastOnce => s.copy(recoveryStrategy = Some(recoveryStrategy))
    }
    copy(offsetStrategy = newStrategy)
  }

  override def withStatusObserver(observer: StatusObserver[Envelope]): SlickProjectionImpl[Offset, Envelope, P] =
    copy(statusObserver = observer)

  /**
   * INTERNAL API
   * Return a RunningProjection
   */
  @InternalApi
  override private[projection] def run()(implicit system: ActorSystem[_]): RunningProjection = {
    new InternalProjectionState(settingsOrDefaults).newRunningInstance()
  }

  /**
   * INTERNAL API
   *
   * This method returns the projection Source mapped with user 'handler' function, but before any sink attached.
   * This is mainly intended to be used by the TestKit allowing it to attach a TestSink to it.
   */
  override private[projection] def mappedSource()(implicit system: ActorSystem[_]): Source[Done, _] =
    new InternalProjectionState(settingsOrDefaults).mappedSource()

  /*
   * Build the final ProjectionSettings to use, if currently set to None fallback to values in config file
   */
  private def settingsOrDefaults(implicit system: ActorSystem[_]): ProjectionSettings =
    settingsOpt.getOrElse(ProjectionSettings(system))

  /*
   * INTERNAL API
   * This internal class will hold the KillSwitch that is needed
   * when building the mappedSource and when running the projection (to stop)
   */
  private class InternalProjectionState(settings: ProjectionSettings)(implicit system: ActorSystem[_]) {

    implicit val executionContext: ExecutionContext = system.executionContext

    val offsetStore = createOffsetStore()

    val killSwitch: SharedKillSwitch = KillSwitches.shared(projectionId.id)

    // TODO: add a LogSource for projection when we have a name and key
    private val logger = Logging(system.classicSystem, this.getClass)

    private[projection] def mappedSource(): Source[Done, _] = {

      import databaseConfig.profile.api._

      def processEnvelopeAndStoreOffsetInSameTransaction(
          handler: SlickHandler[Envelope],
<<<<<<< HEAD
          recoveryStrategy: HandlerRecoveryStrategy,
          offset: Offset,
          env: Envelope): Future[Done] = {
        applyUserRecovery(recoveryStrategy, offset, offset) { () =>
          val handlerAction = handler.process(env)
          sourceProvider.verifyOffset(offset) match {
            case VerificationSuccess =>
              // run user function and offset storage on the same transaction
              // any side-effect in user function is at-least-once
              val txDBIO = offsetStore.saveOffset(projectionId, offset).flatMap(_ => handlerAction).transactionally
              databaseConfig.db.run(txDBIO).map(_ => Done)
            case VerificationFailure(reason) =>
              logger.warning(
                "The offset failed source provider verification after the envelope was processed. " +
                "The transaction will not be executed. Skipping envelope with reason: {}",
                reason)
              Future.successful(Done)
          }
        }
=======
          handlerRecovery: HandlerRecoveryImpl[Offset, Envelope],
          env: Envelope): Future[Done] = {
        val offset = sourceProvider.extractOffset(env)
        // run user function and offset storage on the same transaction
        // any side-effect in user function is at-least-once
        val txDBIO =
          offsetStore
            .saveOffset(projectionId, offset)
            .flatMap(_ => handler.process(env))
            .transactionally

        handlerRecovery.applyRecovery(env, offset, offset, () => databaseConfig.db.run(txDBIO).map(_ => Done))
>>>>>>> 37fd8092
      }

      def processEnvelopesAndStoreOffsetInSameTransaction(
          handler: SlickHandler[immutable.Seq[Envelope]],
<<<<<<< HEAD
          recoveryStrategy: HandlerRecoveryStrategy,
          envelopesAndOffsets: immutable.Seq[(Offset, Envelope)]): Future[Done] = {

        def processEnvelopeGroup(partitioned: immutable.Seq[(Offset, Envelope)]): Future[Done] = {
          val (firstOffset, _) = partitioned.head
          val (lastOffset, _) = partitioned.last
          val envelopes = partitioned.map { case (_, env) => env }

          applyUserRecovery(recoveryStrategy, firstOffset, lastOffset) { () =>
            val handlerAction = handler.process(envelopes)
            sourceProvider.verifyOffset(lastOffset) match {
              case VerificationSuccess =>
                // run user function and offset storage on the same transaction
                // any side-effect in user function is at-least-once
                val txDBIO =
                  offsetStore.saveOffset(projectionId, lastOffset).flatMap(_ => handlerAction).transactionally
                databaseConfig.db.run(txDBIO).mapTo[Done]
              case VerificationFailure(reason) =>
                logger.warning(
                  "The offset failed source provider verification after the envelope was processed. " +
                  "The transaction will not be executed. Skipping envelope(s) with reason: {}",
                  reason)
                Future.successful(Done)
            }
          }
        }

        // FIXME create a SourceProvider trait that implies mergeable offsets?
        sourceProvider match {
          case sp if sp.isOffsetMergeable =>
            val batches: immutable.Iterable[Future[Done]] = envelopesAndOffsets
              .groupBy {
                // FIXME matched source provider should always be MergeableOffset
                case (offset: MergeableOffset[MergeableKey, _], env) =>
                  // FIXME we can assume there's only one actual offset per envelope, but there should be a better way to represent this
                  val mergeableKey = offset.entries.head._1
                  mergeableKey.surrogateKey
                case _ =>
                  // should never happen
                  throw new IllegalStateException("The offset should always be of type MergeableOffset")
              }
              .map {
                case (surrogateKey, partitionedEnvelopes) =>
                  logger.debug("Processing grouped envelopes for MergeableOffset with key [{}]", surrogateKey)
                  processEnvelopeGroup(partitionedEnvelopes)
              }
            Future.sequence(batches).mapTo[Done]
          case _ =>
            processEnvelopeGroup(envelopesAndOffsets)
        }
=======
          handlerRecovery: HandlerRecoveryImpl[Offset, Envelope],
          envelopes: immutable.Seq[Envelope]): Future[Done] = {
        val firstOffset = sourceProvider.extractOffset(envelopes.head)
        val lastOffset = sourceProvider.extractOffset(envelopes.last)
        // run user function and offset storage on the same transaction
        // any side-effect in user function is at-least-once
        val txDBIO =
          offsetStore
            .saveOffset(projectionId, lastOffset)
            .flatMap(_ => handler.process(envelopes))
            .transactionally

        handlerRecovery.applyRecovery(
          envelopes.head,
          firstOffset,
          lastOffset,
          () => databaseConfig.db.run(txDBIO).map(_ => Done))
>>>>>>> 37fd8092
      }

      def processEnvelope(
          handler: SlickHandler[Envelope],
          handlerRecovery: HandlerRecoveryImpl[Offset, Envelope],
          env: Envelope,
          offset: Offset): Future[Done] = {
        // user function in one transaction (may be composed of several DBIOAction)
        val dbio = handler.process(env).transactionally
        handlerRecovery.applyRecovery(env, offset, offset, () => databaseConfig.db.run(dbio).map(_ => Done))
      }

      val offsetFlow: Flow[Envelope, (Offset, Envelope), NotUsed] = Flow[Envelope]
        .map(env => (sourceProvider.extractOffset(env), env))
        .filter {
          case (offset, _) =>
            sourceProvider.verifyOffset(offset) match {
              case VerificationSuccess => true
              case VerificationFailure(reason) =>
                logger.warning(
                  "Source provider instructed projection to skip offset [{}] with reason: {}",
                  offset,
                  reason)
                false
            }
        }

      def storeOffset(offset: Offset): Future[Done] = {
        // only one DBIOAction, no need for transactionally
        val dbio = offsetStore.saveOffset(projectionId, offset)
        databaseConfig.db.run(dbio).map(_ => Done)
      }

      def reportProgress[T](after: Future[T], env: Envelope): Future[T] = {
        after.map { done =>
          try {
            statusObserver.progress(projectionId, env)
          } catch {
            case NonFatal(_) => // ignore
          }
          done
        }
      }

      // -------------------------------------------------------
      // finally build the source with all parts wired
      val readOffsets = () => {
        val offsetsF = offsetStore.readOffset(projectionId)
        offsetsF.foreach { offset => logger.debug("Starting projection [{}] from offset [{}]", projectionId, offset) }
        offsetsF
      }

      statusObserver.started(projectionId)

      val handlerFlow: Flow[Envelope, Done, _] =
        offsetStrategy match {
          case ExactlyOnce(recoveryStrategyOpt) =>
            val recoveryStrategy = recoveryStrategyOpt.getOrElse(settings.recoveryStrategy)
            val handlerRecovery =
              HandlerRecoveryImpl[Offset, Envelope](projectionId, recoveryStrategy, logger, statusObserver)

            handlerStrategy match {
              case SingleHandlerStrategy(handler) =>
<<<<<<< HEAD
                offsetFlow
                  .mapAsync(1) {
                    case (offset, env) =>
                      processEnvelopeAndStoreOffsetInSameTransaction(handler, recoveryStrategy, offset, env)
=======
                Flow[Envelope]
                  .mapAsync(1) { env =>
                    reportProgress(processEnvelopeAndStoreOffsetInSameTransaction(handler, handlerRecovery, env), env)
>>>>>>> 37fd8092
                  }

              case grouped: GroupedHandlerStrategy[Envelope] =>
                val groupAfterEnvelopes = grouped.afterEnvelopes.getOrElse(settings.groupAfterEnvelopes)
                val groupAfterDuration = grouped.orAfterDuration.getOrElse(settings.groupAfterDuration)
                offsetFlow
                  .groupedWithin(groupAfterEnvelopes, groupAfterDuration)
                  .filterNot(_.isEmpty)
                  .mapAsync(parallelism = 1) { group =>
                    reportProgress(
                      processEnvelopesAndStoreOffsetInSameTransaction(grouped.handler, handlerRecovery, group),
                      group.last)
                  }
            }

          case AtLeastOnce(afterEnvelopesOpt, orAfterDurationOpt, recoveryStrategyOpt) =>
            val afterEnvelopes = afterEnvelopesOpt.getOrElse(settings.saveOffsetAfterEnvelopes)
            val orAfterDuration = orAfterDurationOpt.getOrElse(settings.saveOffsetAfterDuration)
            val recoveryStrategy = recoveryStrategyOpt.getOrElse(settings.recoveryStrategy)
            val handlerRecovery =
              HandlerRecoveryImpl[Offset, Envelope](projectionId, recoveryStrategy, logger, statusObserver)

            val handler = handlerStrategy match {
              case SingleHandlerStrategy(handler) => handler
              case _                              =>
                // not possible
                throw new IllegalStateException("Unsupported combination of atLeastOnce and grouped")
            }

            if (afterEnvelopes == 1)
              // optimization of general AtLeastOnce case, still separate transactions for processEnvelope
              // and storeOffset
<<<<<<< HEAD
              offsetFlow.mapAsync(1) {
                case (offset, env) =>
                  processEnvelope(handler, recoveryStrategy, env, offset).flatMap(_ => storeOffset(offset))
              }
            else
              offsetFlow
                .mapAsync(1) {
                  case (offset, env) =>
                    processEnvelope(handler, recoveryStrategy, env, offset).map(_ => offset)
=======
              Flow[Envelope].mapAsync(1) { env =>
                val offset = sourceProvider.extractOffset(env)
                processEnvelope(handler, handlerRecovery, env, offset).flatMap(_ =>
                  reportProgress(storeOffset(offset), env))
              }
            else
              Flow[Envelope]
                .mapAsync(1) { env =>
                  val offset = sourceProvider.extractOffset(env)
                  processEnvelope(handler, handlerRecovery, env, offset).map(_ => offset -> env)
>>>>>>> 37fd8092
                }
                .groupedWithin(afterEnvelopes, orAfterDuration)
                .collect { case grouped if grouped.nonEmpty => grouped.last }
                .mapAsync(parallelism = 1) {
                  case (offset, env) =>
                    reportProgress(storeOffset(offset), env)
                }
        }

      val composedSource: Source[Done, NotUsed] =
        Source
          .futureSource(handlerStrategy.lifecycle.tryStart().flatMap(_ => sourceProvider.source(readOffsets)))
          .via(killSwitch.flow)
          .via(handlerFlow)
          .mapMaterializedValue(_ => NotUsed)

      RunningProjection.stopHandlerOnTermination(
        composedSource,
        projectionId,
        handlerStrategy.lifecycle,
        statusObserver)
    }

    private[projection] def newRunningInstance(): RunningProjection =
      new SlickRunningProjection(RunningProjection.withBackoff(() => mappedSource(), settings), this)
  }

  private class SlickRunningProjection(source: Source[Done, _], projectionState: InternalProjectionState)(
      implicit system: ActorSystem[_])
      extends RunningProjection
      with ProjectionOffsetManagement[Offset] {

    private implicit val executionContext: ExecutionContext = system.executionContext

    private val streamDone = source.run()

    override def stop(): Future[Done] = {
      projectionState.killSwitch.shutdown()
      streamDone
    }

    // ProjectionOffsetManagement
    override def getOffset(): Future[Option[Offset]] = {
      projectionState.offsetStore.readOffset(projectionId)
    }

    // ProjectionOffsetManagement
    override def setOffset(offset: Option[Offset]): Future[Done] = {
      offset match {
        case Some(o) =>
          val dbio = projectionState.offsetStore.saveOffset(projectionId, o)
          databaseConfig.db.run(dbio).map(_ => Done)
        case None =>
          val dbio = projectionState.offsetStore.clearOffset(projectionId)
          databaseConfig.db.run(dbio).map(_ => Done)
      }
    }
  }

  private def createOffsetStore()(implicit system: ActorSystem[_]) =
    new SlickOffsetStore(databaseConfig.db, databaseConfig.profile, SlickSettings(system))

  override def createOffsetTableIfNotExists()(implicit system: ActorSystem[_]): Future[Done] = {
    createOffsetStore().createIfNotExists
  }
}<|MERGE_RESOLUTION|>--- conflicted
+++ resolved
@@ -182,46 +182,31 @@
 
       def processEnvelopeAndStoreOffsetInSameTransaction(
           handler: SlickHandler[Envelope],
-<<<<<<< HEAD
-          recoveryStrategy: HandlerRecoveryStrategy,
+          handlerRecovery: HandlerRecoveryImpl[Offset, Envelope],
           offset: Offset,
           env: Envelope): Future[Done] = {
-        applyUserRecovery(recoveryStrategy, offset, offset) { () =>
-          val handlerAction = handler.process(env)
-          sourceProvider.verifyOffset(offset) match {
-            case VerificationSuccess =>
-              // run user function and offset storage on the same transaction
-              // any side-effect in user function is at-least-once
-              val txDBIO = offsetStore.saveOffset(projectionId, offset).flatMap(_ => handlerAction).transactionally
-              databaseConfig.db.run(txDBIO).map(_ => Done)
-            case VerificationFailure(reason) =>
-              logger.warning(
-                "The offset failed source provider verification after the envelope was processed. " +
-                "The transaction will not be executed. Skipping envelope with reason: {}",
-                reason)
-              Future.successful(Done)
-          }
-        }
-=======
-          handlerRecovery: HandlerRecoveryImpl[Offset, Envelope],
-          env: Envelope): Future[Done] = {
-        val offset = sourceProvider.extractOffset(env)
-        // run user function and offset storage on the same transaction
-        // any side-effect in user function is at-least-once
-        val txDBIO =
-          offsetStore
-            .saveOffset(projectionId, offset)
-            .flatMap(_ => handler.process(env))
-            .transactionally
-
-        handlerRecovery.applyRecovery(env, offset, offset, () => databaseConfig.db.run(txDBIO).map(_ => Done))
->>>>>>> 37fd8092
+        handlerRecovery.applyRecovery(env, offset, offset, {
+          () =>
+            val handlerAction = handler.process(env)
+            sourceProvider.verifyOffset(offset) match {
+              case VerificationSuccess =>
+                // run user function and offset storage on the same transaction
+                // any side-effect in user function is at-least-once
+                val txDBIO = offsetStore.saveOffset(projectionId, offset).flatMap(_ => handlerAction).transactionally
+                databaseConfig.db.run(txDBIO).map(_ => Done)
+              case VerificationFailure(reason) =>
+                logger.warning(
+                  "The offset failed source provider verification after the envelope was processed. " +
+                  "The transaction will not be executed. Skipping envelope with reason: {}",
+                  reason)
+                Future.successful(Done)
+            }
+        })
       }
 
       def processEnvelopesAndStoreOffsetInSameTransaction(
           handler: SlickHandler[immutable.Seq[Envelope]],
-<<<<<<< HEAD
-          recoveryStrategy: HandlerRecoveryStrategy,
+          handlerRecovery: HandlerRecoveryImpl[Offset, Envelope],
           envelopesAndOffsets: immutable.Seq[(Offset, Envelope)]): Future[Done] = {
 
         def processEnvelopeGroup(partitioned: immutable.Seq[(Offset, Envelope)]): Future[Done] = {
@@ -229,23 +214,24 @@
           val (lastOffset, _) = partitioned.last
           val envelopes = partitioned.map { case (_, env) => env }
 
-          applyUserRecovery(recoveryStrategy, firstOffset, lastOffset) { () =>
-            val handlerAction = handler.process(envelopes)
-            sourceProvider.verifyOffset(lastOffset) match {
-              case VerificationSuccess =>
-                // run user function and offset storage on the same transaction
-                // any side-effect in user function is at-least-once
-                val txDBIO =
-                  offsetStore.saveOffset(projectionId, lastOffset).flatMap(_ => handlerAction).transactionally
-                databaseConfig.db.run(txDBIO).mapTo[Done]
-              case VerificationFailure(reason) =>
-                logger.warning(
-                  "The offset failed source provider verification after the envelope was processed. " +
-                  "The transaction will not be executed. Skipping envelope(s) with reason: {}",
-                  reason)
-                Future.successful(Done)
-            }
-          }
+          handlerRecovery.applyRecovery(envelopes.head, firstOffset, lastOffset, {
+            () =>
+              val handlerAction = handler.process(envelopes)
+              sourceProvider.verifyOffset(lastOffset) match {
+                case VerificationSuccess =>
+                  // run user function and offset storage on the same transaction
+                  // any side-effect in user function is at-least-once
+                  val txDBIO =
+                    offsetStore.saveOffset(projectionId, lastOffset).flatMap(_ => handlerAction).transactionally
+                  databaseConfig.db.run(txDBIO).mapTo[Done]
+                case VerificationFailure(reason) =>
+                  logger.warning(
+                    "The offset failed source provider verification after the envelope was processed. " +
+                    "The transaction will not be executed. Skipping envelope(s) with reason: {}",
+                    reason)
+                  Future.successful(Done)
+              }
+          })
         }
 
         // FIXME create a SourceProvider trait that implies mergeable offsets?
@@ -271,25 +257,6 @@
           case _ =>
             processEnvelopeGroup(envelopesAndOffsets)
         }
-=======
-          handlerRecovery: HandlerRecoveryImpl[Offset, Envelope],
-          envelopes: immutable.Seq[Envelope]): Future[Done] = {
-        val firstOffset = sourceProvider.extractOffset(envelopes.head)
-        val lastOffset = sourceProvider.extractOffset(envelopes.last)
-        // run user function and offset storage on the same transaction
-        // any side-effect in user function is at-least-once
-        val txDBIO =
-          offsetStore
-            .saveOffset(projectionId, lastOffset)
-            .flatMap(_ => handler.process(envelopes))
-            .transactionally
-
-        handlerRecovery.applyRecovery(
-          envelopes.head,
-          firstOffset,
-          lastOffset,
-          () => databaseConfig.db.run(txDBIO).map(_ => Done))
->>>>>>> 37fd8092
       }
 
       def processEnvelope(
@@ -353,16 +320,10 @@
 
             handlerStrategy match {
               case SingleHandlerStrategy(handler) =>
-<<<<<<< HEAD
                 offsetFlow
                   .mapAsync(1) {
                     case (offset, env) =>
-                      processEnvelopeAndStoreOffsetInSameTransaction(handler, recoveryStrategy, offset, env)
-=======
-                Flow[Envelope]
-                  .mapAsync(1) { env =>
-                    reportProgress(processEnvelopeAndStoreOffsetInSameTransaction(handler, handlerRecovery, env), env)
->>>>>>> 37fd8092
+                      processEnvelopeAndStoreOffsetInSameTransaction(handler, handlerRecovery, offset, env)
                   }
 
               case grouped: GroupedHandlerStrategy[Envelope] =>
@@ -372,9 +333,10 @@
                   .groupedWithin(groupAfterEnvelopes, groupAfterDuration)
                   .filterNot(_.isEmpty)
                   .mapAsync(parallelism = 1) { group =>
+                    val (_, lastEnvelope) = group.last
                     reportProgress(
                       processEnvelopesAndStoreOffsetInSameTransaction(grouped.handler, handlerRecovery, group),
-                      group.last)
+                      lastEnvelope)
                   }
             }
 
@@ -395,28 +357,16 @@
             if (afterEnvelopes == 1)
               // optimization of general AtLeastOnce case, still separate transactions for processEnvelope
               // and storeOffset
-<<<<<<< HEAD
               offsetFlow.mapAsync(1) {
                 case (offset, env) =>
-                  processEnvelope(handler, recoveryStrategy, env, offset).flatMap(_ => storeOffset(offset))
+                  processEnvelope(handler, handlerRecovery, env, offset).flatMap(_ =>
+                    reportProgress(storeOffset(offset), env))
               }
             else
               offsetFlow
                 .mapAsync(1) {
                   case (offset, env) =>
-                    processEnvelope(handler, recoveryStrategy, env, offset).map(_ => offset)
-=======
-              Flow[Envelope].mapAsync(1) { env =>
-                val offset = sourceProvider.extractOffset(env)
-                processEnvelope(handler, handlerRecovery, env, offset).flatMap(_ =>
-                  reportProgress(storeOffset(offset), env))
-              }
-            else
-              Flow[Envelope]
-                .mapAsync(1) { env =>
-                  val offset = sourceProvider.extractOffset(env)
-                  processEnvelope(handler, handlerRecovery, env, offset).map(_ => offset -> env)
->>>>>>> 37fd8092
+                    processEnvelope(handler, handlerRecovery, env, offset).map(_ => offset -> env)
                 }
                 .groupedWithin(afterEnvelopes, orAfterDuration)
                 .collect { case grouped if grouped.nonEmpty => grouped.last }
