/*
 * Copyright (C) 2020 Lightbend Inc. <https://www.lightbend.com>
 */

package akka.projection.cassandra

import java.util.UUID
import java.util.concurrent.atomic.AtomicReference

import scala.annotation.tailrec
import scala.compat.java8.FutureConverters._
import scala.concurrent.Await
import scala.concurrent.ExecutionContext
import scala.concurrent.Future
import scala.concurrent.duration.Duration
import scala.concurrent.duration._
import scala.util.Try

import akka.Done
import akka.NotUsed
import akka.actor.ClassicActorSystemProvider
import akka.actor.testkit.typed.scaladsl.LogCapturing
import akka.actor.testkit.typed.scaladsl.ScalaTestWithActorTestKit
import akka.projection.ProjectionId
import akka.projection.cassandra.internal.CassandraOffsetStore
import akka.projection.cassandra.scaladsl.CassandraProjection
import akka.projection.scaladsl.Handler
import akka.projection.scaladsl.SourceProvider
import akka.projection.testkit.scaladsl.ProjectionTestKit
import akka.stream.alpakka.cassandra.scaladsl.CassandraSession
import akka.stream.alpakka.cassandra.scaladsl.CassandraSessionRegistry
import akka.stream.scaladsl.Source
import akka.stream.testkit.TestPublisher
import akka.stream.testkit.TestSubscriber
import akka.stream.testkit.scaladsl.TestSource
import org.scalatest.wordspec.AnyWordSpecLike

object CassandraProjectionSpec {
  case class Envelope(id: String, offset: Long, message: String)

  def offsetExtractor(env: Envelope): Long = env.offset

  def sourceProvider(systemProvider: ClassicActorSystemProvider, id: String): SourceProvider[Long, Envelope] = {

    val envelopes =
      List(
        Envelope(id, 1L, "abc"),
        Envelope(id, 2L, "def"),
        Envelope(id, 3L, "ghi"),
        Envelope(id, 4L, "jkl"),
        Envelope(id, 5L, "mno"),
        Envelope(id, 6L, "pqr"))

    TestSourceProvider(systemProvider, Source(envelopes))
  }

  case class TestSourceProvider(systemProvider: ClassicActorSystemProvider, src: Source[Envelope, _])
      extends SourceProvider[Long, Envelope] {
    implicit val dispatcher: ExecutionContext = systemProvider.classicSystem.dispatcher
    override def source(offset: () => Future[Option[Long]]): Future[Source[Envelope, _]] =
      offset().map {
        case Some(o) => src.dropWhile(_.offset <= o)
        case _       => src
      }

    override def extractOffset(env: Envelope): Long = env.offset
  }

  // test model is as simple as a text that gets other string concatenated to it
  case class ConcatStr(id: String, text: String) {
    def concat(newMsg: String): ConcatStr = copy(text = text + "|" + newMsg)
  }

  class TestRepository(session: CassandraSession)(implicit val ec: ExecutionContext) {
    val keyspace = "test"
    val table = "test_model"

    def concatToText(id: String, payload: String)(implicit ec: ExecutionContext): Future[Done.type] = {
      for {
        concatStr <- findById(id).map {
          case Some(concatStr) => concatStr.concat(payload)
          case _               => ConcatStr(id, payload)
        }
        _ <- session.executeWrite(s"INSERT INTO $keyspace.$table (id, concatenated) VALUES (?, ?)", id, concatStr.text)
      } yield Done
    }

    def findById(id: String): Future[Option[ConcatStr]] = {
      session.selectOne(s"SELECT concatenated FROM $keyspace.$table WHERE id = ?", id).map {
        case Some(row) => Some(ConcatStr(id, row.getString("concatenated")))
        case None      => None
      }
    }

    def readValue(id: String): Future[String] = {
      findById(id).map {
        case Some(concatStr) => concatStr.text
        case _               => "N/A"
      }
    }

    def createKeyspaceAndTable(): Future[Done] = {
      session
        .executeDDL(
          s"CREATE KEYSPACE IF NOT EXISTS $keyspace WITH REPLICATION = { 'class' : 'SimpleStrategy','replication_factor':1 }")
        .flatMap(_ => session.executeDDL(s"""
        |CREATE TABLE IF NOT EXISTS $keyspace.$table (
        |  id text,
        |  concatenated text,
        |  PRIMARY KEY (id))
        """.stripMargin.trim))
    }
  }

}

class CassandraProjectionSpec
    extends ScalaTestWithActorTestKit(ContainerSessionProvider.Config)
    with AnyWordSpecLike
    with LogCapturing {

  import CassandraProjectionSpec._

  private val session = CassandraSessionRegistry(system).sessionFor("akka.projection.cassandra")
  private implicit val ec: ExecutionContext = system.executionContext
  private val offsetStore = new CassandraOffsetStore(session)
  private val repository = new TestRepository(session)
  private val projectionTestKit = new ProjectionTestKit(testKit)

  override protected def beforeAll(): Unit = {
    super.beforeAll()

    // don't use futureValue (patience) here because it can take a while to start the test container
    Await.result(ContainerSessionProvider.started, 30.seconds)

    Await.result(for {
      session <- session.underlying()
      // reason for setSchemaMetadataEnabled is that it speed up tests
      _ <- session.setSchemaMetadataEnabled(false).toScala
      _ <- offsetStore.createKeyspaceAndTable()
      _ <- repository.createKeyspaceAndTable()
      _ <- session.setSchemaMetadataEnabled(null).toScala
    } yield Done, 30.seconds)
  }

  override protected def afterAll(): Unit = {
    // reason for setSchemaMetadataEnabled is that it speed up tests
    Try(session.underlying().map(_.setSchemaMetadataEnabled(false)).futureValue)
    Try(session.executeDDL(s"DROP keyspace ${offsetStore.keyspace}").futureValue)
    Try(session.executeDDL(s"DROP keyspace ${repository.keyspace}").futureValue)
    Try(session.underlying().map(_.setSchemaMetadataEnabled(null)).futureValue)
    super.afterAll()
  }

  private def genRandomProjectionId() =
    ProjectionId(UUID.randomUUID().toString, UUID.randomUUID().toString)

  @tailrec private def eventuallyExpectError(sinkProbe: TestSubscriber.Probe[_]): Throwable = {
    sinkProbe.expectNextOrError() match {
      case Right(_)  => eventuallyExpectError(sinkProbe)
      case Left(exc) => exc
    }
  }

  private def concatHandler(): Handler[Envelope] = {
    Handler[Envelope](envelope => repository.concatToText(envelope.id, envelope.message))
  }

  private val concatHandlerFail4Msg = "fail on fourth envelope"

  private def concatHandlerFail4(): Handler[Envelope] = {
    Handler[Envelope] { envelope =>
      if (envelope.offset == 4L) throw new RuntimeException(concatHandlerFail4Msg)
      repository.concatToText(envelope.id, envelope.message)
    }
  }

  "A Cassandra at-least-once projection" must {

    "persist projection and offset" in {
      val entityId = UUID.randomUUID().toString
      val projectionId = genRandomProjectionId()

      withClue("check - offset is empty") {
        val offsetOpt = offsetStore.readOffset[Long](projectionId).futureValue
        offsetOpt shouldBe empty
      }

      val projection =
        CassandraProjection
          .atLeastOnce[Long, Envelope](
            projectionId,
            sourceProvider(system, entityId),
            saveOffsetAfterEnvelopes = 1,
            saveOffsetAfterDuration = Duration.Zero,
            concatHandler())

      projectionTestKit.run(projection) {
        withClue("check - all values were concatenated") {
          val concatStr = repository.findById(entityId).futureValue.get
          concatStr.text shouldBe "abc|def|ghi|jkl|mno|pqr"
        }
      }
      withClue("check - all offsets were seen") {
        val offset = offsetStore.readOffset[Long](projectionId).futureValue.get
        offset shouldBe 6L
      }
    }

    "restart from previous offset - handler throwing an exception, save after 1" in {
      val entityId = UUID.randomUUID().toString
      val projectionId = genRandomProjectionId()

      val failingProjection =
        CassandraProjection
          .atLeastOnce[Long, Envelope](
            projectionId,
            sourceProvider(system, entityId),
            saveOffsetAfterEnvelopes = 1,
            saveOffsetAfterDuration = Duration.Zero,
            concatHandlerFail4())

      withClue("check - offset is empty") {
        val offsetOpt = offsetStore.readOffset[Long](projectionId).futureValue
        offsetOpt shouldBe empty
      }

      withClue("check: projection failed with stream failure") {
        val sinkProbe = projectionTestKit.runWithTestSink(failingProjection)
        sinkProbe.request(1000)
        eventuallyExpectError(sinkProbe).getMessage shouldBe concatHandlerFail4Msg
      }
      withClue("check: projection is consumed up to third") {
        val concatStr = repository.findById(entityId).futureValue.get
        concatStr.text shouldBe "abc|def|ghi"
      }
      withClue("check: last seen offset is 3L") {
        val offset = offsetStore.readOffset[Long](projectionId).futureValue.get
        offset shouldBe 3L
      }

      // re-run projection without failing function
      val projection =
        CassandraProjection
          .atLeastOnce[Long, Envelope](
            projectionId,
            sourceProvider(system, entityId),
            saveOffsetAfterEnvelopes = 1,
            saveOffsetAfterDuration = Duration.Zero,
            concatHandler)

      projectionTestKit.run(projection) {
        withClue("checking: all values were concatenated") {
          val concatStr = repository.findById(entityId).futureValue.get
          concatStr.text shouldBe "abc|def|ghi|jkl|mno|pqr"
        }
      }

      withClue("check: all offsets were seen") {
        val offset = offsetStore.readOffset[Long](projectionId).futureValue.get
        offset shouldBe 6L
      }
    }

    "restart from previous offset - handler throwing an exception, save after 2" in {
      val entityId = UUID.randomUUID().toString
      val projectionId = genRandomProjectionId()

      val streamFailureMsg = "fail on fourth envelope"
      val failingProjection =
        CassandraProjection
          .atLeastOnce[Long, Envelope](
            projectionId,
            sourceProvider(system, entityId),
            saveOffsetAfterEnvelopes = 2,
            saveOffsetAfterDuration = 1.minute,
            concatHandlerFail4())

      withClue("check - offset is empty") {
        val offsetOpt = offsetStore.readOffset[Long](projectionId).futureValue
        offsetOpt shouldBe empty
      }

      withClue("check: projection failed with stream failure") {
        val sinkProbe = projectionTestKit.runWithTestSink(failingProjection)
        sinkProbe.request(1000)
        eventuallyExpectError(sinkProbe).getMessage shouldBe streamFailureMsg
      }
      withClue("check: projection is consumed up to third") {
        val concatStr = repository.findById(entityId).futureValue.get
        concatStr.text shouldBe "abc|def|ghi"
      }
      withClue("check: last seen offset is 2L") {
        val offset = offsetStore.readOffset[Long](projectionId).futureValue.get
        offset shouldBe 2L
      }

      // re-run projection without failing function
      val projection =
        CassandraProjection
          .atLeastOnce[Long, Envelope](
            projectionId,
            sourceProvider(system, entityId),
            saveOffsetAfterEnvelopes = 2,
            saveOffsetAfterDuration = 1.minute,
            concatHandler())

      projectionTestKit.run(projection) {
        withClue("checking: all values were concatenated") {
          val concatStr = repository.findById(entityId).futureValue.get
          // note that 3rd is duplicated
          concatStr.text shouldBe "abc|def|ghi|ghi|jkl|mno|pqr"
        }
      }

      withClue("check: all offsets were seen") {
        val offset = offsetStore.readOffset[Long](projectionId).futureValue.get
        offset shouldBe 6L
      }
    }

    "save offset after number of envelopes" in {
      val entityId = UUID.randomUUID().toString
      val projectionId = genRandomProjectionId()

      import akka.actor.typed.scaladsl.adapter._
      val sourceProbe = new AtomicReference[TestPublisher.Probe[Envelope]]()
      val source = TestSource.probe[Envelope](system.toClassic).mapMaterializedValue { probe =>
        sourceProbe.set(probe)
        NotUsed
      }

      val projection =
        CassandraProjection.atLeastOnce[Long, Envelope](
          projectionId,
          TestSourceProvider(system, source),
          saveOffsetAfterEnvelopes = 10,
          saveOffsetAfterDuration = 1.minute,
          concatHandler())

      val sinkProbe = projectionTestKit.runWithTestSink(projection)
      eventually {
        sourceProbe.get should not be null
      }
      sinkProbe.request(1000)

      (1 to 15).foreach { n =>
        sourceProbe.get.sendNext(Envelope(entityId, n, s"elem-$n"))
      }
      eventually {
        repository.findById(entityId).futureValue.get.text should include("elem-15")
      }
      offsetStore.readOffset[Long](projectionId).futureValue.get shouldBe 10L

      (16 to 22).foreach { n =>
        sourceProbe.get.sendNext(Envelope(entityId, n, s"elem-$n"))
      }
      eventually {
        repository.findById(entityId).futureValue.get.text should include("elem-22")
      }
      offsetStore.readOffset[Long](projectionId).futureValue.get shouldBe 20L

      sinkProbe.cancel()
    }

    "save offset after idle duration" in {
      val entityId = UUID.randomUUID().toString
      val projectionId = genRandomProjectionId()

      import akka.actor.typed.scaladsl.adapter._
      val sourceProbe = new AtomicReference[TestPublisher.Probe[Envelope]]()
      val source = TestSource.probe[Envelope](system.toClassic).mapMaterializedValue { probe =>
        sourceProbe.set(probe)
        NotUsed
      }

      val projection =
        CassandraProjection.atLeastOnce[Long, Envelope](
          projectionId,
          TestSourceProvider(system, source),
          saveOffsetAfterEnvelopes = 10,
          saveOffsetAfterDuration = 2.seconds,
          concatHandler())

      val sinkProbe = projectionTestKit.runWithTestSink(projection)
      eventually {
        sourceProbe.get should not be null
      }
      sinkProbe.request(1000)

      (1 to 15).foreach { n =>
        sourceProbe.get.sendNext(Envelope(entityId, n, s"elem-$n"))
      }
      eventually {
        repository.findById(entityId).futureValue.get.text should include("elem-15")
      }
      offsetStore.readOffset[Long](projectionId).futureValue.get shouldBe 10L

      (16 to 17).foreach { n =>
        sourceProbe.get.sendNext(Envelope(entityId, n, s"elem-$n"))
      }
      eventually {
        offsetStore.readOffset[Long](projectionId).futureValue.get shouldBe 17L
      }
      repository.findById(entityId).futureValue.get.text should include("elem-17")

      sinkProbe.cancel()
    }
  }

  "A Cassandra at-most-once projection" must {

    "persist projection and offset" in {
      val entityId = UUID.randomUUID().toString
      val projectionId = genRandomProjectionId()

      withClue("check - offset is empty") {
        val offsetOpt = offsetStore.readOffset[Long](projectionId).futureValue
        offsetOpt shouldBe empty
      }

      val projection =
<<<<<<< HEAD
        CassandraProjection.atMostOnce[Long, Envelope](projectionId, sourceProvider(system, entityId)) { envelope =>
          repository.concatToText(envelope.id, envelope.message)
        }
=======
        CassandraProjection.atMostOnce[Long, Envelope](projectionId, sourceProvider(entityId), concatHandler())
>>>>>>> 7e55a448

      projectionTestKit.run(projection) {
        withClue("check - all values were concatenated") {
          val concatStr = repository.findById(entityId).futureValue.get
          concatStr.text shouldBe "abc|def|ghi|jkl|mno|pqr"
        }
      }
      withClue("check - all offsets were seen") {
        val offset = offsetStore.readOffset[Long](projectionId).futureValue.get
        offset shouldBe 6L
      }
    }

    "restart from next offset - handler throwing an exception" in {
      val entityId = UUID.randomUUID().toString
      val projectionId = genRandomProjectionId()

      val failingProjection =
<<<<<<< HEAD
        CassandraProjection.atMostOnce[Long, Envelope](projectionId, sourceProvider(system, entityId)) { envelope =>
          if (envelope.offset == 4L) throw new RuntimeException(streamFailureMsg)
          repository.concatToText(envelope.id, envelope.message)
        }
=======
        CassandraProjection.atMostOnce[Long, Envelope](projectionId, sourceProvider(entityId), concatHandlerFail4())
>>>>>>> 7e55a448

      withClue("check - offset is empty") {
        val offsetOpt = offsetStore.readOffset[Long](projectionId).futureValue
        offsetOpt shouldBe empty
      }

      withClue("check: projection failed with stream failure") {
        val sinkProbe = projectionTestKit.runWithTestSink(failingProjection)
        sinkProbe.request(1000)
        eventuallyExpectError(sinkProbe).getMessage shouldBe concatHandlerFail4Msg
      }
      withClue("check: projection is consumed up to third") {
        val concatStr = repository.findById(entityId).futureValue.get
        concatStr.text shouldBe "abc|def|ghi"
      }
      withClue("check: last seen offset is 4L") {
        val offset = offsetStore.readOffset[Long](projectionId).futureValue.get
        offset shouldBe 4L // offset saved before handler for at-most-once
      }

      // re-run projection without failing function
      val projection =
<<<<<<< HEAD
        CassandraProjection.atMostOnce[Long, Envelope](projectionId, sourceProvider(system, entityId)) { envelope =>
          repository.concatToText(envelope.id, envelope.message)
        }
=======
        CassandraProjection.atMostOnce[Long, Envelope](projectionId, sourceProvider(entityId), concatHandler())
>>>>>>> 7e55a448

      projectionTestKit.run(projection) {
        withClue("checking: all values were concatenated") {
          val concatStr = repository.findById(entityId).futureValue.get
          // failed: jkl not included
          concatStr.text shouldBe "abc|def|ghi|mno|pqr"
        }
      }

      withClue("check: all offsets were seen") {
        val offset = offsetStore.readOffset[Long](projectionId).futureValue.get
        offset shouldBe 6L
      }
    }
  }
}<|MERGE_RESOLUTION|>--- conflicted
+++ resolved
@@ -420,13 +420,7 @@
       }
 
       val projection =
-<<<<<<< HEAD
-        CassandraProjection.atMostOnce[Long, Envelope](projectionId, sourceProvider(system, entityId)) { envelope =>
-          repository.concatToText(envelope.id, envelope.message)
-        }
-=======
-        CassandraProjection.atMostOnce[Long, Envelope](projectionId, sourceProvider(entityId), concatHandler())
->>>>>>> 7e55a448
+        CassandraProjection.atMostOnce[Long, Envelope](projectionId, sourceProvider(system, entityId), concatHandler())
 
       projectionTestKit.run(projection) {
         withClue("check - all values were concatenated") {
@@ -445,14 +439,8 @@
       val projectionId = genRandomProjectionId()
 
       val failingProjection =
-<<<<<<< HEAD
-        CassandraProjection.atMostOnce[Long, Envelope](projectionId, sourceProvider(system, entityId)) { envelope =>
-          if (envelope.offset == 4L) throw new RuntimeException(streamFailureMsg)
-          repository.concatToText(envelope.id, envelope.message)
-        }
-=======
-        CassandraProjection.atMostOnce[Long, Envelope](projectionId, sourceProvider(entityId), concatHandlerFail4())
->>>>>>> 7e55a448
+        CassandraProjection
+          .atMostOnce[Long, Envelope](projectionId, sourceProvider(system, entityId), concatHandlerFail4())
 
       withClue("check - offset is empty") {
         val offsetOpt = offsetStore.readOffset[Long](projectionId).futureValue
@@ -475,13 +463,7 @@
 
       // re-run projection without failing function
       val projection =
-<<<<<<< HEAD
-        CassandraProjection.atMostOnce[Long, Envelope](projectionId, sourceProvider(system, entityId)) { envelope =>
-          repository.concatToText(envelope.id, envelope.message)
-        }
-=======
-        CassandraProjection.atMostOnce[Long, Envelope](projectionId, sourceProvider(entityId), concatHandler())
->>>>>>> 7e55a448
+        CassandraProjection.atMostOnce[Long, Envelope](projectionId, sourceProvider(system, entityId), concatHandler())
 
       projectionTestKit.run(projection) {
         withClue("checking: all values were concatenated") {
