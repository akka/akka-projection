--- conflicted
+++ resolved
@@ -54,14 +54,11 @@
 
   def offsetExtractor(env: Envelope): Long = env.offset
 
-<<<<<<< HEAD
   def sourceProvider(
       system: ActorSystem[_],
       id: String,
+      complete: Boolean = true,
       verifyOffsetF: Long => OffsetVerification = _ => VerificationSuccess): SourceProvider[Long, Envelope] = {
-=======
-  def sourceProvider(system: ActorSystem[_], id: String, complete: Boolean = true): SourceProvider[Long, Envelope] = {
->>>>>>> 37fd8092
 
     val envelopes =
       List(
@@ -72,12 +69,8 @@
         Envelope(id, 5L, "mno"),
         Envelope(id, 6L, "pqr"))
 
-<<<<<<< HEAD
-    TestSourceProvider(system, Source(envelopes), verifyOffsetF)
-=======
     val src = if (complete) Source(envelopes) else Source(envelopes).concat(Source.maybe)
-    TestSourceProvider(system, src)
->>>>>>> 37fd8092
+    TestSourceProvider(system, src, verifyOffsetF)
   }
 
   case class TestSourceProvider(
@@ -543,7 +536,7 @@
         repository.concatToText(envelope.id, envelope.message)
       }
 
-      val testSourceProvider = sourceProvider(system, entityId, testVerification)
+      val testSourceProvider = sourceProvider(system, entityId, verifyOffsetF = testVerification)
 
       val projection =
         CassandraProjection
@@ -570,7 +563,7 @@
           VerificationSuccess
       }
 
-      val testSourceProvider = sourceProvider(system, entityId, testVerification)
+      val testSourceProvider = sourceProvider(system, entityId, verifyOffsetF = testVerification)
 
       val projection =
         CassandraProjection
