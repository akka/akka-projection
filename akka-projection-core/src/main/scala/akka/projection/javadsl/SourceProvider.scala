/*
 * Copyright (C) 2020 Lightbend Inc. <https://www.lightbend.com>
 */

package akka.projection.javadsl

import java.util.Optional
import java.util.concurrent.CompletionStage
import java.util.function.Supplier

import akka.projection.MergeableOffset
import akka.projection.OffsetVerification
import akka.projection.ProjectionContext
import akka.projection.internal.ProjectionContextImpl
import akka.stream.javadsl.Source
import com.github.ghik.silencer.silent

trait SourceProvider[Offset, Envelope] {

  def source(offset: Supplier[CompletionStage[Optional[Offset]]]): CompletionStage[Source[Envelope, _]]

  def extractOffset(envelope: Envelope): Offset

<<<<<<< HEAD
}
=======
  @silent("never used")
  def verifyOffset(offset: Offset): OffsetVerification = VerificationSuccess
>>>>>>> 24df4a65

trait VerifiableSourceProvider[Offset, Envelope] extends SourceProvider[Offset, Envelope] {

  def verifyOffset(offset: Offset): OffsetVerification

}

trait MergeableOffsetSourceProvider[Offset <: MergeableOffset[_, _], Envelope] {

  private[projection] def groupByKey(envs: java.util.List[ProjectionContextImpl[_, Envelope]])
      : java.util.Map[String, java.util.List[ProjectionContext]]

}<|MERGE_RESOLUTION|>--- conflicted
+++ resolved
@@ -8,25 +8,35 @@
 import java.util.concurrent.CompletionStage
 import java.util.function.Supplier
 
+import scala.compat.java8.FutureConverters._
+import scala.compat.java8.OptionConverters._
+import scala.concurrent.Future
+
+import akka.annotation.InternalApi
 import akka.projection.MergeableOffset
 import akka.projection.OffsetVerification
 import akka.projection.ProjectionContext
 import akka.projection.internal.ProjectionContextImpl
-import akka.stream.javadsl.Source
-import com.github.ghik.silencer.silent
 
-trait SourceProvider[Offset, Envelope] {
+abstract class SourceProvider[Offset, Envelope] {
 
-  def source(offset: Supplier[CompletionStage[Optional[Offset]]]): CompletionStage[Source[Envelope, _]]
+  def source(
+      offset: Supplier[CompletionStage[Optional[Offset]]]): CompletionStage[akka.stream.javadsl.Source[Envelope, _]]
 
   def extractOffset(envelope: Envelope): Offset
 
-<<<<<<< HEAD
+  @InternalApi private[akka] def toScalaSource(
+      offset: () => Future[Option[Offset]]): Future[akka.stream.scaladsl.Source[Envelope, _]] = {
+    // the parasitic context is used to convert the Optional to Option and a java streams Source to a scala Source,
+    // it _should_ not be used for the blocking operation of getting offsets themselves
+    val ec = akka.dispatch.ExecutionContexts.parasitic
+    val offsetAdapter = new Supplier[CompletionStage[Optional[Offset]]] {
+      override def get(): CompletionStage[Optional[Offset]] = offset().map(_.asJava)(ec).toJava
+    }
+    source(offsetAdapter).toScala.map(_.asScala)(ec)
+  }
+
 }
-=======
-  @silent("never used")
-  def verifyOffset(offset: Offset): OffsetVerification = VerificationSuccess
->>>>>>> 24df4a65
 
 trait VerifiableSourceProvider[Offset, Envelope] extends SourceProvider[Offset, Envelope] {
 
