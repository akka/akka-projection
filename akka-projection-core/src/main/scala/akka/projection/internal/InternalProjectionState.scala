--- conflicted
+++ resolved
@@ -20,18 +20,16 @@
 import akka.annotation.InternalApi
 import akka.event.LoggingAdapter
 import akka.projection.HandlerRecoveryStrategy
+import akka.projection.MergeableKey
+import akka.projection.MergeableOffset
 import akka.projection.OffsetVerification.VerificationFailure
 import akka.projection.OffsetVerification.VerificationSuccess
-import akka.projection.ProjectionContext
 import akka.projection.ProjectionId
 import akka.projection.RunningProjection.AbortProjectionException
 import akka.projection.StatusObserver
 import akka.projection.scaladsl.Handler
-<<<<<<< HEAD
 import akka.projection.scaladsl.MergeableOffsetSourceProvider
-=======
 import akka.projection.scaladsl.HandlerLifecycle
->>>>>>> 24df4a65
 import akka.projection.scaladsl.SourceProvider
 import akka.projection.scaladsl.VerifiableSourceProvider
 import akka.stream.KillSwitches
@@ -74,25 +72,16 @@
   /**
    * A convenience method to serialize asynchronous operations to occur one after another is complete
    */
-<<<<<<< HEAD
-  private def serialize(batches: Map[String, Seq[ProjectionContext]])(
-      op: (String, Seq[ProjectionContext]) => Future[Done]): Future[Done] = {
-=======
   private def serialize(batches: Map[String, immutable.Seq[ProjectionContextImpl[Offset, Envelope]]])(
       op: (String, immutable.Seq[ProjectionContextImpl[Offset, Envelope]]) => Future[Done]): Future[Done] = {
->>>>>>> 24df4a65
 
     val logProgressEvery: Int = 5
     val size = batches.size
     logger.debug("Processing [{}] partitioned batches serially", size)
 
-<<<<<<< HEAD
-    def loop(remaining: List[(String, Seq[ProjectionContext])], n: Int): Future[Done] = {
-=======
     def loop(
         remaining: List[(String, immutable.Seq[ProjectionContextImpl[Offset, Envelope]])],
         n: Int): Future[Done] = {
->>>>>>> 24df4a65
       remaining match {
         case Nil => Future.successful(Done)
         case (key, batch) :: tail =>
@@ -216,13 +205,22 @@
       }
 
       sourceProvider match {
-        case msp: MergeableOffsetSourceProvider[Offset, Envelope] =>
-          val batches = msp.groupByKey(envelopesAndOffsets)
+        case _: MergeableOffsetSourceProvider[_, Offset, Envelope] =>
+          val batches = envelopesAndOffsets
+            .asInstanceOf[immutable.Seq[ProjectionContextImpl[MergeableOffset[MergeableKey, _], Envelope]]]
+            .flatMap { context => context.offset.entries.toSeq.map { case (key, _) => (key, context) } }
+            .groupBy { case (key, _) => key }
+            .map {
+              case (key, keyAndContexts) =>
+                val envs = keyAndContexts.map { case (_, context) => context }
+                key.surrogateKey -> envs
+            }
+            .asInstanceOf[Map[String, immutable.Seq[ProjectionContextImpl[Offset, Envelope]]]]
 
           // process batches in sequence, but not concurrently, in order to provide singled threaded guarantees
           // to the user envelope handler
           serialize(batches) {
-            case (surrogateKey, partitionedEnvelopes: Seq[ProjectionContextImpl[Offset, Envelope]]) =>
+            case (surrogateKey, partitionedEnvelopes) =>
               logger.debug("Processing grouped envelopes for MergeableOffset with key [{}]", surrogateKey)
               processEnvelopes(partitionedEnvelopes)
           }
