import akka.projections.Dependencies

scalaVersion := Dependencies.Scala213

lazy val core =
  Project(id = "akka-projection-core", base = file("akka-projection-core"))
    .settings(Dependencies.core)
    .settings(
      name := "akka-projection-core",
      Compile / packageBin / packageOptions += Package.ManifestAttributes(
          "Automatic-Module-Name" -> "akka.projection.core"))
    .settings(Protobuf.settings)

lazy val testkit =
  Project(id = "akka-projection-testkit", base = file("akka-projection-testkit"))
    .settings(Dependencies.testKit)
    .dependsOn(core)

// provides offset storage backed by a JDBC table
lazy val jdbc =
  Project(id = "akka-projection-jdbc", base = file("akka-projection-jdbc"))
    .settings(Dependencies.jdbc)
    .dependsOn(core % "compile->compile;test->test")
    .dependsOn(testkit % "test->test")

// provides offset storage backed by a JDBC (Slick) table
lazy val slick =
  Project(id = "akka-projection-slick", base = file("akka-projection-slick"))
    .settings(Dependencies.slick)
    .dependsOn(core % "compile->compile;test->test")
    .dependsOn(testkit % "test->test")

// provides offset storage backed by a Cassandra table
lazy val cassandra =
  Project(id = "akka-projection-cassandra", base = file("akka-projection-cassandra"))
    .settings(Dependencies.cassandra)
    .settings(Test / parallelExecution := false)
    .dependsOn(core % "compile->compile;test->test")
    .dependsOn(testkit % "test->test")

// provides source providers for akka-persistence-query
lazy val eventsourced =
  Project(id = "akka-projection-eventsourced", base = file("akka-projection-eventsourced"))
    .settings(Dependencies.eventsourced)
    .dependsOn(core)
    .dependsOn(testkit % "test->test")

// provides offset storage backed by Kafka managed offset commits
lazy val kafka =
  Project(id = "akka-projection-mongo", base = file("akka-projection-mongo"))
    .settings(Dependencies.kafka)
    .settings(Test / parallelExecution := false)
    .dependsOn(core)
    .dependsOn(testkit % "test->test")
    .dependsOn(slick % "test->test;test->compile")

lazy val mongo =
  Project(id = "akka-projection-mongo", base = file("akka-projection-mongo"))
    .settings(Dependencies.mongo)
    .settings(Test / parallelExecution := false)
    .dependsOn(core % "compile->compile;test->test")
    .dependsOn(testkit % "test->test")

lazy val examples = project
  .settings(Dependencies.examples)
  .dependsOn(slick % "test->test")
  .dependsOn(jdbc % "test->test")
  .dependsOn(cassandra % "test->test")
  .dependsOn(eventsourced)
  .dependsOn(kafka % "test->test")
  .dependsOn(testkit % "test->test")
  .settings(Test / parallelExecution := false, publish / skip := true)

lazy val docs = project
  .enablePlugins(AkkaParadoxPlugin, ParadoxSitePlugin, PreprocessPlugin, PublishRsyncPlugin)
  .dependsOn(core, testkit)
  .settings(
    name := "Akka Projection",
    publish / skip := true,
    whitesourceIgnore := true,
    makeSite := makeSite.dependsOn(LocalRootProject / ScalaUnidoc / doc).value,
    previewPath := (Paradox / siteSubdirName).value,
    Preprocess / siteSubdirName := s"api/akka-projection/${projectInfoVersion.value}",
    Preprocess / sourceDirectory := (LocalRootProject / ScalaUnidoc / unidoc / target).value,
    Paradox / siteSubdirName := s"docs/akka-projection/${projectInfoVersion.value}",
    Compile / paradoxProperties ++= Map(
        "project.url" -> "https://doc.akka.io/docs/akka-projection/current/",
        "canonical.base_url" -> "https://doc.akka.io/docs/akka-projection/current",
        "akka.version" -> Dependencies.Versions.akka,
        // Akka
        "extref.akka.base_url" -> s"https://doc.akka.io/docs/akka/${Dependencies.AkkaVersionInDocs}/%s",
        "scaladoc.akka.base_url" -> s"https://doc.akka.io/api/akka/${Dependencies.AkkaVersionInDocs}/",
        "javadoc.akka.base_url" -> s"https://doc.akka.io/japi/akka/${Dependencies.AkkaVersionInDocs}/",
        "javadoc.akka.link_style" -> "direct",
        // Alpakka
        "extref.alpakka.base_url" -> s"https://doc.akka.io/docs/alpakka/${Dependencies.AlpakkaVersionInDocs}/%s",
        "scaladoc.akka.stream.alpakka.base_url" -> s"https://doc.akka.io/api/alpakka/${Dependencies.AlpakkaVersionInDocs}/",
        "javadoc.akka.stream.alpakka.base_url" -> "",
        // Alpakka Kafka
        "extref.alpakka-mongo.base_url" -> s"https://doc.akka.io/docs/alpakka-kafka/${Dependencies.AlpakkaKafkaVersionInDocs}/%s",
        "scaladoc.akka.mongo.base_url" -> s"https://doc.akka.io/api/alpakka-kafka/${Dependencies.AlpakkaKafkaVersionInDocs}/",
        "javadoc.akka.mongo.base_url" -> "",
        // Java
        "javadoc.base_url" -> "https://docs.oracle.com/javase/8/docs/api/",
        // Scala
        "scaladoc.scala.base_url" -> s"https://www.scala-lang.org/api/${scalaBinaryVersion.value}.x/",
        "scaladoc.akka.projection.base_url" -> s"/${(Preprocess / siteSubdirName).value}/",
        "javadoc.akka.projection.base_url" -> ""
      ), // no Javadoc is published
    paradoxGroups := Map("Language" -> Seq("Java", "Scala")),
    ApidocPlugin.autoImport.apidocRootPackage := "akka",
    resolvers += Resolver.jcenterRepo,
    publishRsyncArtifacts += (makeSite.value -> "www/"),
    publishRsyncHost := "akkarepo@gustav.akka.io",
    apidocRootPackage := "akka")

lazy val root = Project(id = "akka-projection", base = file("."))
<<<<<<< HEAD
  .aggregate(core, testkit, slick, cassandra, eventsourced, kafka, mongo, examples, docs)
=======
  .aggregate(core, testkit, jdbc, slick, cassandra, eventsourced, kafka, examples, docs)
>>>>>>> 56eb13f7
  .settings(publish / skip := true, whitesourceIgnore := true)
  .enablePlugins(ScalaUnidocPlugin)
  .disablePlugins(SitePlugin)

// check format and headers
TaskKey[Unit]("verifyCodeFmt") := {
  scalafmtCheckAll.all(ScopeFilter(inAnyProject)).result.value.toEither.left.foreach { _ =>
    throw new MessageOnlyException(
      "Unformatted Scala code found. Please run 'scalafmtAll' and commit the reformatted code")
  }
  (Compile / scalafmtSbtCheck).result.value.toEither.left.foreach { _ =>
    throw new MessageOnlyException(
      "Unformatted sbt code found. Please run 'scalafmtSbt' and commit the reformatted code")
  }
}

addCommandAlias("verifyCodeStyle", "headerCheckAll; verifyCodeFmt")<|MERGE_RESOLUTION|>--- conflicted
+++ resolved
@@ -115,11 +115,7 @@
     apidocRootPackage := "akka")
 
 lazy val root = Project(id = "akka-projection", base = file("."))
-<<<<<<< HEAD
-  .aggregate(core, testkit, slick, cassandra, eventsourced, kafka, mongo, examples, docs)
-=======
-  .aggregate(core, testkit, jdbc, slick, cassandra, eventsourced, kafka, examples, docs)
->>>>>>> 56eb13f7
+  .aggregate(core, testkit, jdbc, slick, cassandra, eventsourced, kafka, mongo, examples, docs)
   .settings(publish / skip := true, whitesourceIgnore := true)
   .enablePlugins(ScalaUnidocPlugin)
   .disablePlugins(SitePlugin)
