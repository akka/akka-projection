name := "shopping-analytics-service"

organization := "com.lightbend.akka.samples"
organizationHomepage := Some(url("https://akka.io"))
licenses := Seq(("CC0", url("https://creativecommons.org/publicdomain/zero/1.0")))

resolvers += "Akka library repository".at("https://repo.akka.io/maven")

scalaVersion := "2.13.15"

Compile / scalacOptions ++= Seq(
  "-target:11",
  "-deprecation",
  "-feature",
  "-unchecked",
  "-Xlog-reflective-calls",
  "-Xlint")
Compile / javacOptions ++= Seq("-Xlint:unchecked", "-Xlint:deprecation")

Test / parallelExecution := false
Test / testOptions += Tests.Argument("-oDF")
Test / logBuffered := false

run / fork := true
// pass along config selection to forked jvm
run / javaOptions ++= sys.props
  .get("config.resource")
  .fold(Seq.empty[String])(res => Seq(s"-Dconfig.resource=$res"))
Global / cancelable := false // ctrl-c

val AkkaVersion = "2.10.0"
val AkkaHttpVersion = "10.7.0"
val AkkaManagementVersion = "1.6.0"
val AkkaPersistenceR2dbcVersion = "1.3.0"
val AkkaProjectionVersion =
  sys.props.getOrElse("akka-projection.version", "1.6.5")
val AkkaDiagnosticsVersion = "2.2.0"

enablePlugins(AkkaGrpcPlugin)

enablePlugins(JavaAppPackaging, DockerPlugin)
dockerBaseImage := "docker.io/library/eclipse-temurin:17.0.8.1_1-jre"
dockerUsername := sys.props.get("docker.username")
dockerRepository := sys.props.get("docker.registry")
dockerBuildxPlatforms := Seq("linux/amd64")
dockerUpdateLatest := true
ThisBuild / dynverSeparator := "-"

libraryDependencies ++= Seq(
  // 1. Basic dependencies for a clustered application
  "com.typesafe.akka" %% "akka-stream" % AkkaVersion,
  "com.typesafe.akka" %% "akka-cluster-typed" % AkkaVersion,
  "com.typesafe.akka" %% "akka-cluster-sharding-typed" % AkkaVersion,
  "com.typesafe.akka" %% "akka-actor-testkit-typed" % AkkaVersion % Test,
  "com.typesafe.akka" %% "akka-stream-testkit" % AkkaVersion % Test,
  // Akka Management powers Health Checks and Akka Cluster Bootstrapping
  "com.lightbend.akka.management" %% "akka-management" % AkkaManagementVersion,
  "com.typesafe.akka" %% "akka-http" % AkkaHttpVersion,
  "com.typesafe.akka" %% "akka-http-spray-json" % AkkaHttpVersion,
  "com.lightbend.akka.management" %% "akka-management-cluster-http" % AkkaManagementVersion,
  "com.lightbend.akka.management" %% "akka-management-cluster-bootstrap" % AkkaManagementVersion,
  "com.lightbend.akka.discovery" %% "akka-discovery-kubernetes-api" % AkkaManagementVersion,
  "com.typesafe.akka" %% "akka-discovery" % AkkaVersion,
  "com.lightbend.akka" %% "akka-diagnostics" % AkkaDiagnosticsVersion,
  // Common dependencies for logging and testing
  "com.typesafe.akka" %% "akka-slf4j" % AkkaVersion,
<<<<<<< HEAD
  "ch.qos.logback" % "logback-classic" % "1.2.13",
  "org.scalatest" %% "scalatest" % "3.2.19" % Test,
=======
  "ch.qos.logback" % "logback-classic" % "1.5.7",
  "org.scalatest" %% "scalatest" % "3.2.18" % Test,
>>>>>>> 09423b33
  // 2. Using Akka Persistence
  "com.typesafe.akka" %% "akka-persistence-typed" % AkkaVersion,
  "com.typesafe.akka" %% "akka-serialization-jackson" % AkkaVersion,
  "com.lightbend.akka" %% "akka-persistence-r2dbc" % AkkaPersistenceR2dbcVersion,
  "com.typesafe.akka" %% "akka-persistence-testkit" % AkkaVersion % Test,
  // 3. Querying or projecting data from Akka Persistence
  "com.lightbend.akka" %% "akka-projection-r2dbc" % AkkaProjectionVersion,
  "com.typesafe.akka" %% "akka-persistence-query" % AkkaVersion,
  "com.lightbend.akka" %% "akka-projection-grpc" % AkkaProjectionVersion,
  "com.lightbend.akka" %% "akka-projection-eventsourced" % AkkaProjectionVersion,
  "com.lightbend.akka" %% "akka-projection-testkit" % AkkaProjectionVersion % Test)<|MERGE_RESOLUTION|>--- conflicted
+++ resolved
@@ -64,13 +64,8 @@
   "com.lightbend.akka" %% "akka-diagnostics" % AkkaDiagnosticsVersion,
   // Common dependencies for logging and testing
   "com.typesafe.akka" %% "akka-slf4j" % AkkaVersion,
-<<<<<<< HEAD
-  "ch.qos.logback" % "logback-classic" % "1.2.13",
+  "ch.qos.logback" % "logback-classic" % "1.5.7",
   "org.scalatest" %% "scalatest" % "3.2.19" % Test,
-=======
-  "ch.qos.logback" % "logback-classic" % "1.5.7",
-  "org.scalatest" %% "scalatest" % "3.2.18" % Test,
->>>>>>> 09423b33
   // 2. Using Akka Persistence
   "com.typesafe.akka" %% "akka-persistence-typed" % AkkaVersion,
   "com.typesafe.akka" %% "akka-serialization-jackson" % AkkaVersion,
